--- conflicted
+++ resolved
@@ -93,13 +93,8 @@
             issuerNodeUSD = issuerUSD.get()
             bnoNode = bno.get()
 
-<<<<<<< HEAD
             arrayOf(notaryNode, aliceNode, bobNode, issuerNodeGBP, issuerNodeUSD, bnoNode).forEach {
-                println("${it.nodeInfo.legalIdentities.first()} started on ${it.configuration.rpcAddress}")
-=======
-            arrayOf(notaryNode, aliceNode, bobNode, issuerNodeGBP, issuerNodeUSD).forEach {
                 println("${it.nodeInfo.legalIdentities.first()} started on ${it.configuration.rpcOptions.address}")
->>>>>>> b8f25fe6
             }
 
             when {
