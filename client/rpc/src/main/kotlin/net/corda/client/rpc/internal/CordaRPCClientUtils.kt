--- conflicted
+++ resolved
@@ -16,23 +16,6 @@
         classLoader: ClassLoader? = null
 ) = CordaRPCClient.createWithSslAndClassLoader(hostAndPort, configuration, sslConfiguration, classLoader)
 
-<<<<<<< HEAD
-fun createCordaRPCClientWithInternalSslAndClassLoader(
-        hostAndPort: NetworkHostAndPort,
-        configuration: CordaRPCClientConfiguration = CordaRPCClientConfiguration.DEFAULT,
-        sslConfiguration: SSLConfiguration? = null,
-        classLoader: ClassLoader? = null
-) = CordaRPCClient.createWithInternalSslAndClassLoader(hostAndPort, configuration, sslConfiguration, classLoader)
-
-fun createCordaRPCClientWithSslAndClassLoader(
-        haAddressPool: List<NetworkHostAndPort>,
-        configuration: CordaRPCClientConfiguration = CordaRPCClientConfiguration.DEFAULT,
-        sslConfiguration: ClientRpcSslOptions? = null,
-        classLoader: ClassLoader? = null
-) = CordaRPCClient.createWithSslAndClassLoader(haAddressPool, configuration, sslConfiguration, classLoader)
-
-=======
->>>>>>> d01dd224
 fun CordaRPCOps.drainAndShutdown(): Observable<Unit> {
 
     setFlowsDrainingModeEnabled(true)
