--- conflicted
+++ resolved
@@ -30,12 +30,8 @@
     fun open() = ByteArrayInputStream(_bytes, offset, size)
 
     /**
-<<<<<<< HEAD
      * Create a sub-sequence of this sequence.  A copy of the underlying array may be made, if a subclass overrides
      * [bytes] to do so, as [OpaqueBytes] does.
-=======
-     * Create a sub-sequence, that may be backed by a new byte array.
->>>>>>> 86fb1ed8
      *
      * @param offset The offset within this sequence to start the new sequence.  Note: not the offset within the backing array.
      * @param size The size of the intended sub sequence.
@@ -44,14 +40,9 @@
     fun subSequence(offset: Int, size: Int): ByteSequence {
         require(offset >= 0)
         require(offset + size <= this.size)
-<<<<<<< HEAD
         // Intentionally use bytes rather than _bytes, in case a subclass wants to prevent access to the original
         // underlying array which could be revealed here (e.g. OpaqueBytes).
         return if (offset == 0 && size == this.size) this else of(bytes, this.offset + offset, size)
-=======
-        // Intentionally use bytes rather than _bytes, to mirror the copy-or-not behaviour of that property.
-        return if (offset == 0 && size == this.size) this else OpaqueBytesSubSequence(bytes, this.offset + offset, size)
->>>>>>> 86fb1ed8
     }
 
     companion object {
