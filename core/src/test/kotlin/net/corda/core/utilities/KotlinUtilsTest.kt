/*
 * R3 Proprietary and Confidential
 *
 * Copyright (c) 2018 R3 Limited.  All rights reserved.
 *
 * The intellectual and technical concepts contained herein are proprietary to R3 and its suppliers and are protected by trade secret law.
 *
 * Distribution of this file or any portion thereof via any medium without the express permission of R3 is strictly prohibited.
 */

package net.corda.core.utilities

import com.esotericsoftware.kryo.KryoException
import net.corda.core.crypto.random63BitValue
import net.corda.core.serialization.*
import net.corda.nodeapi.internal.serialization.KRYO_CHECKPOINT_CONTEXT
import net.corda.nodeapi.internal.serialization.SerializationContextImpl
import net.corda.nodeapi.internal.serialization.kryo.kryoMagic
import net.corda.testing.core.SerializationEnvironmentRule
import org.assertj.core.api.Assertions.assertThat
import org.junit.Rule
import org.junit.Test
import org.junit.rules.ExpectedException

object EmptyWhitelist : ClassWhitelist {
    override fun hasListed(type: Class<*>): Boolean = false
}

class KotlinUtilsTest {
    @Rule
    @JvmField
    val testSerialization = SerializationEnvironmentRule()
    @JvmField
    @Rule
    val expectedEx: ExpectedException = ExpectedException.none()

    val KRYO_CHECKPOINT_NOWHITELIST_CONTEXT = SerializationContextImpl(kryoMagic,
            SerializationDefaults.javaClass.classLoader,
            EmptyWhitelist,
            emptyMap(),
            true,
            SerializationContext.UseCase.Checkpoint,
            null)

    @Test
    fun `transient property which is null`() {
        val test = NullTransientProperty()
        test.transientValue
        test.transientValue
        assertThat(test.evalCount).isEqualTo(1)
    }

    @Test
    fun `checkpointing a transient property with non-capturing lambda`() {
        val original = NonCapturingTransientProperty()
        val originalVal = original.transientVal
        val copy = original.serialize(context = KRYO_CHECKPOINT_CONTEXT).deserialize(context = KRYO_CHECKPOINT_CONTEXT)
        val copyVal = copy.transientVal
        assertThat(copyVal).isNotEqualTo(originalVal)
        assertThat(copy.transientVal).isEqualTo(copyVal)
    }

    @Test
    fun `deserialise transient property with non-capturing lambda`() {
        expectedEx.expect(KryoException::class.java)
        expectedEx.expectMessage("is not annotated or on the whitelist, so cannot be used in serialization")
        val original = NonCapturingTransientProperty()
<<<<<<< HEAD
        original.serialize(context = KRYO_CHECKPOINT_CONTEXT.withEncoding(null)).deserialize()
=======
        original.serialize(context = KRYO_CHECKPOINT_CONTEXT).deserialize(context = KRYO_CHECKPOINT_NOWHITELIST_CONTEXT)
>>>>>>> bbc80429
    }

    @Test
    fun `checkpointing a transient property with capturing lambda`() {
        val original = CapturingTransientProperty("Hello")
        val originalVal = original.transientVal
        val copy = original.serialize(context = KRYO_CHECKPOINT_CONTEXT).deserialize(context = KRYO_CHECKPOINT_CONTEXT)
        val copyVal = copy.transientVal
        assertThat(copyVal).isNotEqualTo(originalVal)
        assertThat(copy.transientVal).isEqualTo(copyVal)
        assertThat(copy.transientVal).startsWith("Hello")
    }

    @Test
    fun `deserialise transient property with capturing lambda`() {
        expectedEx.expect(KryoException::class.java)
        expectedEx.expectMessage("is not annotated or on the whitelist, so cannot be used in serialization")

        val original = CapturingTransientProperty("Hello")
<<<<<<< HEAD
        original.serialize(context = KRYO_CHECKPOINT_CONTEXT.withEncoding(null)).deserialize()
=======

        original.serialize(context = KRYO_CHECKPOINT_CONTEXT).deserialize(context = KRYO_CHECKPOINT_NOWHITELIST_CONTEXT)
>>>>>>> bbc80429
    }

    private class NullTransientProperty {
        var evalCount = 0
        val transientValue by transient {
            evalCount++
            null
        }
    }

    @CordaSerializable
    private class NonCapturingTransientProperty {
        val transientVal by transient { random63BitValue() }
    }

    @CordaSerializable
    private class CapturingTransientProperty(val prefix: String, val seed: Long = random63BitValue()) {
        val transientVal by transient { prefix + seed + random63BitValue() }
    }
}<|MERGE_RESOLUTION|>--- conflicted
+++ resolved
@@ -65,11 +65,8 @@
         expectedEx.expect(KryoException::class.java)
         expectedEx.expectMessage("is not annotated or on the whitelist, so cannot be used in serialization")
         val original = NonCapturingTransientProperty()
-<<<<<<< HEAD
-        original.serialize(context = KRYO_CHECKPOINT_CONTEXT.withEncoding(null)).deserialize()
-=======
-        original.serialize(context = KRYO_CHECKPOINT_CONTEXT).deserialize(context = KRYO_CHECKPOINT_NOWHITELIST_CONTEXT)
->>>>>>> bbc80429
+        original.serialize(context = KRYO_CHECKPOINT_CONTEXT.withEncoding(null))
+                .deserialize(context = KRYO_CHECKPOINT_NOWHITELIST_CONTEXT)
     }
 
     @Test
@@ -89,12 +86,8 @@
         expectedEx.expectMessage("is not annotated or on the whitelist, so cannot be used in serialization")
 
         val original = CapturingTransientProperty("Hello")
-<<<<<<< HEAD
-        original.serialize(context = KRYO_CHECKPOINT_CONTEXT.withEncoding(null)).deserialize()
-=======
-
-        original.serialize(context = KRYO_CHECKPOINT_CONTEXT).deserialize(context = KRYO_CHECKPOINT_NOWHITELIST_CONTEXT)
->>>>>>> bbc80429
+        original.serialize(context = KRYO_CHECKPOINT_CONTEXT.withEncoding(null))
+                .deserialize(context = KRYO_CHECKPOINT_NOWHITELIST_CONTEXT)
     }
 
     private class NullTransientProperty {
