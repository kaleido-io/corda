--- conflicted
+++ resolved
@@ -155,7 +155,6 @@
     ext.corda_docs_link = "https://docs.corda.net/docs/corda-os/$baseVersion"
     repositories {
         mavenLocal()
-<<<<<<< HEAD
         // Use system environment to activate caching with Artifactory,
         // because it is actually easier to pass that during parallel build.
         // NOTE: it has to be a name of a virtual repository with all
@@ -176,23 +175,11 @@
             mavenCentral()
             jcenter()
             maven {
-                url 'https://kotlin.bintray.com/kotlinx'
-            }
-            maven {
                 url "${artifactory_contextUrl}/corda-dependencies-dev"
             }
             maven {
                 url "${artifactory_contextUrl}/corda-releases"
             }
-=======
-        mavenCentral()
-        jcenter()
-        maven {
-            url "$artifactory_contextUrl/corda-dependencies-dev"
-        }
-        maven {
-            url "$artifactory_contextUrl/corda-releases"
->>>>>>> b4a07dce
         }
     }
     dependencies {
