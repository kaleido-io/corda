--- conflicted
+++ resolved
@@ -340,14 +340,9 @@
             attributes('Corda-Docs-Link': corda_docs_link)
         }
     }
-
-<<<<<<< HEAD
+    
     tasks.withType(Test).configureEach {
-        forkEvery = 10
-=======
-    tasks.withType(Test) {
         forkEvery = 20
->>>>>>> 64b3000c
         ignoreFailures = project.hasProperty('tests.ignoreFailures') ? project.property('tests.ignoreFailures').toBoolean() : false
         failFast = project.hasProperty('tests.failFast') ? project.property('tests.failFast').toBoolean() : false
 
