<?xml version="1.0" encoding="UTF-8"?>
<project version="4">
  <component name="CompilerConfiguration">
    <bytecodeTargetLevel target="1.8">
      <module name="api-scanner_main" target="1.8" />
      <module name="api-scanner_test" target="1.8" />
      <module name="attachment-demo_integrationTest" target="1.8" />
      <module name="attachment-demo_main" target="1.8" />
      <module name="attachment-demo_test" target="1.8" />
      <module name="avalanche_main" target="1.8" />
      <module name="avalanche_test" target="1.8" />
      <module name="bank-of-corda-demo_integrationTest" target="1.8" />
      <module name="bank-of-corda-demo_main" target="1.8" />
      <module name="bank-of-corda-demo_test" target="1.8" />
      <module name="behave-tools_main" target="1.8" />
      <module name="behave-tools_test" target="1.8" />
      <module name="behave_behave" target="1.8" />
      <module name="behave_main" target="1.8" />
      <module name="behave_scenario" target="1.8" />
      <module name="behave_test" target="1.8" />
      <module name="blobinspector_main" target="1.8" />
      <module name="blobinspector_test" target="1.8" />
      <module name="bootstrapper_main" target="1.8" />
      <module name="bootstrapper_test" target="1.8" />
      <module name="bridge_integrationTest" target="1.8" />
      <module name="bridge_main" target="1.8" />
      <module name="bridge_test" target="1.8" />
      <module name="bridgecapsule_main" target="1.6" />
      <module name="bridgecapsule_smokeTest" target="1.6" />
      <module name="bridgecapsule_test" target="1.6" />
      <module name="buildSrc_main" target="1.8" />
      <module name="buildSrc_test" target="1.8" />
      <module name="business-network-demo_integrationTest" target="1.8" />
      <module name="business-network-demo_main" target="1.8" />
      <module name="business-network-demo_test" target="1.8" />
      <module name="canonicalizer_main" target="1.8" />
      <module name="canonicalizer_test" target="1.8" />
      <module name="capsule-crr-submission_main" target="1.8" />
      <module name="capsule-crr-submission_test" target="1.8" />
      <module name="capsule-hsm-cert-generator_main" target="1.8" />
      <module name="capsule-hsm-cert-generator_test" target="1.8" />
      <module name="capsule-hsm-crl-generator_main" target="1.8" />
      <module name="capsule-hsm-crl-generator_test" target="1.8" />
      <module name="capsule-hsm_main" target="1.8" />
      <module name="capsule-hsm_test" target="1.8" />
      <module name="cli_main" target="1.8" />
      <module name="cli_test" target="1.8" />
      <module name="client_main" target="1.8" />
      <module name="client_test" target="1.8" />
      <module name="cliutils_main" target="1.8" />
      <module name="cliutils_test" target="1.8" />
      <module name="com.r3.corda_buildSrc_main" target="1.8" />
      <module name="com.r3.corda_buildSrc_test" target="1.8" />
      <module name="com.r3.corda_canonicalizer_main" target="1.8" />
      <module name="com.r3.corda_canonicalizer_test" target="1.8" />
      <module name="common_main" target="1.8" />
      <module name="common_test" target="1.8" />
      <module name="confidential-identities_main" target="1.8" />
      <module name="confidential-identities_test" target="1.8" />
      <module name="contract_main" target="1.8" />
      <module name="contract_test" target="1.8" />
      <module name="contracts-states_integrationTest" target="1.8" />
      <module name="contracts-states_main" target="1.8" />
      <module name="contracts-states_test" target="1.8" />
      <module name="corda-core_integrationTest" target="1.8" />
      <module name="corda-core_smokeTest" target="1.8" />
      <module name="corda-enterprise-client_main" target="1.8" />
      <module name="corda-enterprise-client_test" target="1.8" />
      <module name="corda-enterprise-testing_main" target="1.8" />
      <module name="corda-enterprise-testing_test" target="1.8" />
      <module name="corda-enterprise-tools_main" target="1.8" />
      <module name="corda-enterprise-tools_test" target="1.8" />
      <module name="corda-enterprise_main" target="1.8" />
      <module name="corda-enterprise_test" target="1.8" />
      <module name="corda-finance_integrationTest" target="1.8" />
      <module name="corda-project-testing_main" target="1.8" />
      <module name="corda-project-testing_test" target="1.8" />
      <module name="corda-project-tools_main" target="1.8" />
      <module name="corda-project-tools_test" target="1.8" />
      <module name="corda-project_main" target="1.8" />
      <module name="corda-project_test" target="1.8" />
      <module name="corda-utils_integrationTest" target="1.8" />
      <module name="corda-utils_main" target="1.8" />
      <module name="corda-utils_test" target="1.8" />
      <module name="corda-webserver_integrationTest" target="1.8" />
      <module name="corda-webserver_main" target="1.8" />
      <module name="corda-webserver_test" target="1.8" />
      <module name="cordapp-configuration_main" target="1.8" />
      <module name="cordapp-configuration_test" target="1.8" />
      <module name="cordapp_integrationTest" target="1.8" />
      <module name="cordapp_main" target="1.8" />
      <module name="cordapp_test" target="1.8" />
      <module name="cordform-common_main" target="1.8" />
      <module name="cordform-common_test" target="1.8" />
      <module name="cordformation_main" target="1.8" />
      <module name="cordformation_runnodes" target="1.8" />
      <module name="cordformation_test" target="1.8" />
      <module name="core-deterministic-testing_main" target="1.8" />
      <module name="core-deterministic-testing_test" target="1.8" />
      <module name="core-deterministic_main" target="1.8" />
      <module name="core-deterministic_test" target="1.8" />
      <module name="core_extraResource" target="1.8" />
      <module name="core_integrationTest" target="1.8" />
      <module name="core_main" target="1.8" />
      <module name="core_smokeTest" target="1.8" />
      <module name="core_test" target="1.8" />
      <module name="data_main" target="1.8" />
      <module name="data_test" target="1.8" />
      <module name="dbmigration_main" target="1.8" />
      <module name="dbmigration_test" target="1.8" />
      <module name="demobench_main" target="1.8" />
      <module name="demobench_test" target="1.8" />
      <module name="dist_binFiles" target="1.8" />
      <module name="dist_installerFiles" target="1.8" />
      <module name="dist_licenseFiles" target="1.8" />
      <module name="dist_main" target="1.8" />
      <module name="dist_readmeFiles" target="1.8" />
      <module name="dist_startupScripts" target="1.8" />
      <module name="dist_test" target="1.8" />
      <module name="djvm_main" target="1.8" />
      <module name="djvm_test" target="1.8" />
      <module name="docs_main" target="1.8" />
      <module name="docs_source_example-code_integrationTest" target="1.8" />
      <module name="docs_source_example-code_main" target="1.8" />
      <module name="docs_source_example-code_test" target="1.8" />
      <module name="docs_test" target="1.8" />
      <module name="example-code_integrationTest" target="1.8" />
      <module name="example-code_main" target="1.8" />
      <module name="example-code_test" target="1.8" />
      <module name="experimental-behave_behave" target="1.8" />
      <module name="experimental-behave_main" target="1.8" />
      <module name="experimental-behave_smokeTest" target="1.8" />
      <module name="experimental-behave_test" target="1.8" />
      <module name="experimental-kryo-hook_main" target="1.8" />
      <module name="experimental-kryo-hook_test" target="1.8" />
      <module name="experimental_main" target="1.8" />
      <module name="experimental_rpc-worker_main" target="1.8" />
      <module name="experimental_rpc-worker_test" target="1.8" />
      <module name="experimental_test" target="1.8" />
      <module name="explorer-capsule_main" target="1.6" />
      <module name="explorer-capsule_test" target="1.6" />
      <module name="explorer_main" target="1.8" />
      <module name="explorer_test" target="1.8" />
      <module name="finance_integrationTest" target="1.8" />
      <module name="finance_main" target="1.8" />
      <module name="finance_test" target="1.8" />
      <module name="flow-hook_main" target="1.8" />
      <module name="flow-hook_test" target="1.8" />
      <module name="flow-worker_integrationTest" target="1.8" />
      <module name="flow-worker_main" target="1.8" />
      <module name="flow-worker_test" target="1.8" />
      <module name="flows_integrationTest" target="1.8" />
      <module name="flows_main" target="1.8" />
      <module name="flows_test" target="1.8" />
      <module name="gradle-plugins-cordapp_main" target="1.8" />
      <module name="gradle-plugins-cordapp_test" target="1.8" />
      <module name="graphs_main" target="1.8" />
      <module name="graphs_test" target="1.8" />
      <module name="ha-testing_integrationTest" target="1.8" />
      <module name="ha-testing_main" target="1.8" />
      <module name="ha-testing_test" target="1.8" />
      <module name="hsm-tool_main" target="1.8" />
      <module name="hsm-tool_test" target="1.8" />
      <module name="intellij-plugin_main" target="1.8" />
      <module name="intellij-plugin_test" target="1.8" />
      <module name="irs-demo-cordapp_integrationTest" target="1.8" />
      <module name="irs-demo-cordapp_main" target="1.8" />
      <module name="irs-demo-cordapp_main~1" target="1.8" />
      <module name="irs-demo-cordapp_test" target="1.8" />
      <module name="irs-demo-cordapp_test~1" target="1.8" />
      <module name="irs-demo-web_main" target="1.8" />
      <module name="irs-demo-web_test" target="1.8" />
      <module name="irs-demo_integrationTest" target="1.8" />
      <module name="irs-demo_main" target="1.8" />
      <module name="irs-demo_systemTest" target="1.8" />
      <module name="irs-demo_test" target="1.8" />
      <module name="isolated_main" target="1.8" />
      <module name="isolated_test" target="1.8" />
      <module name="jackson_main" target="1.8" />
      <module name="jackson_test" target="1.8" />
      <module name="jarfilter_main" target="1.8" />
      <module name="jarfilter_test" target="1.8" />
      <module name="jdk8u-deterministic_main" target="1.8" />
      <module name="jdk8u-deterministic_test" target="1.8" />
      <module name="jfx_integrationTest" target="1.8" />
      <module name="jfx_main" target="1.8" />
      <module name="jfx_test" target="1.8" />
      <module name="jmeter_main" target="1.8" />
      <module name="jmeter_test" target="1.8" />
      <module name="kryo-hook_main" target="1.8" />
      <module name="kryo-hook_test" target="1.8" />
      <module name="launcher_main" target="1.8" />
      <module name="launcher_test" target="1.8" />
      <module name="loadtest_main" target="1.8" />
      <module name="loadtest_test" target="1.8" />
      <module name="mock_main" target="1.8" />
      <module name="mock_test" target="1.8" />
      <module name="net.corda_buildSrc_main" target="1.8" />
      <module name="net.corda_buildSrc_test" target="1.8" />
      <module name="net.corda_canonicalizer_main" target="1.8" />
      <module name="net.corda_canonicalizer_test" target="1.8" />
      <module name="network-bootstrapper_main" target="1.8" />
      <module name="network-bootstrapper_test" target="1.8" />
      <module name="network-verifier_main" target="1.8" />
      <module name="network-verifier_test" target="1.8" />
      <module name="network-visualiser_main" target="1.8" />
      <module name="network-visualiser_test" target="1.8" />
      <module name="node-api_main" target="1.8" />
      <module name="node-api_test" target="1.8" />
      <module name="node-capsule_main" target="1.6" />
      <module name="node-capsule_test" target="1.6" />
      <module name="node-driver_integrationTest" target="1.8" />
      <module name="node-driver_main" target="1.8" />
      <module name="node-driver_test" target="1.8" />
      <module name="node-schemas_main" target="1.8" />
      <module name="node-schemas_test" target="1.8" />
      <module name="node_integrationTest" target="1.8" />
      <module name="node_main" target="1.8" />
      <module name="node_smokeTest" target="1.8" />
      <module name="node_test" target="1.8" />
      <module name="notary-bft-smart_main" target="1.8" />
      <module name="notary-bft-smart_test" target="1.8" />
      <module name="notary-demo_main" target="1.8" />
      <module name="notary-demo_test" target="1.8" />
<<<<<<< HEAD
      <module name="notary-healthcheck-client_main" target="1.8" />
      <module name="notary-healthcheck-client_test" target="1.8" />
      <module name="notary-healthcheck-cordapp_integrationTest" target="1.8" />
      <module name="notary-healthcheck-cordapp_main" target="1.8" />
      <module name="notary-healthcheck-cordapp_test" target="1.8" />
      <module name="notary-healthcheck_main" target="1.8" />
      <module name="notary-healthcheck_test" target="1.8" />
      <module name="notarytest_main" target="1.8" />
      <module name="notarytest_test" target="1.8" />
      <module name="perftestcordapp_integrationTest" target="1.8" />
      <module name="perftestcordapp_main" target="1.8" />
      <module name="perftestcordapp_test" target="1.8" />
=======
      <module name="notary-raft_main" target="1.8" />
      <module name="notary-raft_test" target="1.8" />
>>>>>>> 9ebeac1a
      <module name="publish-utils_main" target="1.8" />
      <module name="publish-utils_test" target="1.8" />
      <module name="qa-behave_main" target="1.8" />
      <module name="qa-behave_test" target="1.8" />
      <module name="qa_main" target="1.8" />
      <module name="qa_test" target="1.8" />
      <module name="quasar-hook_main" target="1.8" />
      <module name="quasar-hook_test" target="1.8" />
      <module name="quasar-utils_main" target="1.8" />
      <module name="quasar-utils_test" target="1.8" />
      <module name="registration-tool_main" target="1.8" />
      <module name="registration-tool_test" target="1.8" />
      <module name="rpc-proxy_main" target="1.8" />
      <module name="rpc-proxy_rpcProxy" target="1.8" />
      <module name="rpc-proxy_smokeTest" target="1.8" />
      <module name="rpc-proxy_test" target="1.8" />
      <module name="rpc-worker_integrationTest" target="1.8" />
      <module name="rpc-worker_main" target="1.8" />
      <module name="rpc-worker_test" target="1.8" />
      <module name="rpc_integrationTest" target="1.8" />
      <module name="rpc_main" target="1.8" />
      <module name="rpc_smokeTest" target="1.8" />
      <module name="rpc_test" target="1.8" />
      <module name="samples_main" target="1.8" />
      <module name="samples_test" target="1.8" />
      <module name="sandbox_main" target="1.8" />
      <module name="sandbox_test" target="1.8" />
      <module name="serialization-deterministic_main" target="1.8" />
      <module name="serialization-deterministic_test" target="1.8" />
      <module name="serialization_main" target="1.8" />
      <module name="serialization_test" target="1.8" />
      <module name="sgx-hsm-tool_main" target="1.8" />
      <module name="sgx-hsm-tool_test" target="1.8" />
      <module name="shell-cli_integrationTest" target="1.8" />
      <module name="shell-cli_main" target="1.8" />
      <module name="shell-cli_test" target="1.8" />
      <module name="shell_integrationTest" target="1.8" />
      <module name="shell_main" target="1.8" />
      <module name="shell_test" target="1.8" />
      <module name="simm-valuation-demo_integrationTest" target="1.8" />
      <module name="simm-valuation-demo_main" target="1.8" />
      <module name="simm-valuation-demo_scenario" target="1.8" />
      <module name="simm-valuation-demo_scenarioTest" target="1.8" />
      <module name="simm-valuation-demo_test" target="1.8" />
      <module name="smoke-test-utils_main" target="1.8" />
      <module name="smoke-test-utils_test" target="1.8" />
      <module name="source-example-code_integrationTest" target="1.8" />
      <module name="source-example-code_main" target="1.8" />
      <module name="source-example-code_test" target="1.8" />
      <module name="test-cli_main" target="1.8" />
      <module name="test-cli_test" target="1.8" />
      <module name="test-common_main" target="1.8" />
      <module name="test-common_test" target="1.8" />
      <module name="test-utils_integrationTest" target="1.8" />
      <module name="test-utils_main" target="1.8" />
      <module name="test-utils_test" target="1.8" />
      <module name="testing-node-driver_integrationTest" target="1.8" />
      <module name="testing-node-driver_main" target="1.8" />
      <module name="testing-node-driver_test" target="1.8" />
      <module name="testing-smoke-test-utils_main" target="1.8" />
      <module name="testing-smoke-test-utils_test" target="1.8" />
      <module name="testing-test-common_main" target="1.8" />
      <module name="testing-test-common_test" target="1.8" />
      <module name="testing-test-utils_main" target="1.8" />
      <module name="testing-test-utils_test" target="1.8" />
      <module name="testing_main" target="1.8" />
      <module name="testing_test" target="1.8" />
      <module name="tools-blobinspector_main" target="1.8" />
      <module name="tools-blobinspector_test" target="1.8" />
      <module name="tools_main" target="1.8" />
      <module name="tools_test" target="1.8" />
      <module name="trader-demo_integrationTest" target="1.8" />
      <module name="trader-demo_main" target="1.8" />
      <module name="trader-demo_test" target="1.8" />
      <module name="unwanteds_main" target="1.8" />
      <module name="unwanteds_test" target="1.8" />
      <module name="verifier_integrationTest" target="1.8" />
      <module name="verifier_main" target="1.8" />
      <module name="verifier_test" target="1.8" />
      <module name="verify-enclave_integrationTest" target="1.8" />
      <module name="verify-enclave_main" target="1.8" />
      <module name="verify-enclave_test" target="1.8" />
      <module name="web_main" target="1.8" />
      <module name="web_test" target="1.8" />
      <module name="webcapsule_main" target="1.6" />
      <module name="webcapsule_test" target="1.6" />
      <module name="webserver-webcapsule_main" target="1.8" />
      <module name="webserver-webcapsule_test" target="1.8" />
      <module name="webserver_integrationTest" target="1.8" />
      <module name="webserver_main" target="1.8" />
      <module name="webserver_test" target="1.8" />
    </bytecodeTargetLevel>
  </component>
  <component name="JavacSettings">
    <option name="ADDITIONAL_OPTIONS_STRING" value="-parameters" />
  </component>
</project><|MERGE_RESOLUTION|>--- conflicted
+++ resolved
@@ -222,7 +222,6 @@
       <module name="notary-bft-smart_test" target="1.8" />
       <module name="notary-demo_main" target="1.8" />
       <module name="notary-demo_test" target="1.8" />
-<<<<<<< HEAD
       <module name="notary-healthcheck-client_main" target="1.8" />
       <module name="notary-healthcheck-client_test" target="1.8" />
       <module name="notary-healthcheck-cordapp_integrationTest" target="1.8" />
@@ -235,10 +234,8 @@
       <module name="perftestcordapp_integrationTest" target="1.8" />
       <module name="perftestcordapp_main" target="1.8" />
       <module name="perftestcordapp_test" target="1.8" />
-=======
       <module name="notary-raft_main" target="1.8" />
       <module name="notary-raft_test" target="1.8" />
->>>>>>> 9ebeac1a
       <module name="publish-utils_main" target="1.8" />
       <module name="publish-utils_test" target="1.8" />
       <module name="qa-behave_main" target="1.8" />
