--- conflicted
+++ resolved
@@ -37,11 +37,7 @@
     agent { label 'k8s' }
     options {
         timestamps()
-<<<<<<< HEAD
-        buildDiscarder(logRotator(daysToKeepStr: '7', artifactDaysToKeepStr: '7'))
         disableConcurrentBuilds()
-=======
->>>>>>> 9a8ae0fd
         timeout(time: 3, unit: 'HOURS')
     }
 
