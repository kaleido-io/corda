--- conflicted
+++ resolved
@@ -454,7 +454,6 @@
             }
         }
         success {
-<<<<<<< HEAD
             script {
                 sendSlackNotifications("good", "BUILD PASSED", false, "#corda-corda4-open-source-build-notifications")
             }
@@ -471,24 +470,6 @@
                     sendEmailNotifications("${env.EMAIL_RECIPIENTS}")
                 }
             }
-=======
-        	script {
-        		sendSlackNotifications("good", "BUILD PASSED", false, "#corda-corda4-open-source-build-notifications")
-        	}
-        }
-        unstable {
-        	script {
-        		sendSlackNotifications("warning", "BUILD UNSTABLE - Unstable Builds are likely a result of Nexus Sonar Scanner violations", false, "#corda-corda4-open-source-build-notifications")
-        	}
-        }
-        failure {
-        	script {
-        		sendSlackNotifications("danger", "BUILD FAILURE", true, "#corda-corda4-open-source-build-notifications")
-        		if (isReleaseTag || isReleaseBranch || isReleaseCandidate) {
-        			sendEmailNotifications("${env.EMAIL_RECIPIENTS}")
-        		}
-        	}
->>>>>>> dc6c51b2
         }
         cleanup {
             deleteDir() /* clean up our workspace */
