#!groovy
/**
 * Jenkins pipeline to build Corda OS nightly snapshots
 */

/**
 * Kill already started job.
 * Assume new commit takes precendence and results from previous
 * unfinished builds are not required.
 * This feature doesn't play well with disableConcurrentBuilds() option
 */
@Library('corda-shared-build-pipeline-steps')
import static com.r3.build.BuildControl.killAllExistingBuildsForJob

killAllExistingBuildsForJob(env.JOB_NAME, env.BUILD_NUMBER.toInteger())

pipeline {
    agent { label 'standard' }

    options {
        timestamps()
        ansiColor('xterm')
        overrideIndexTriggers(false)
        timeout(time: 3, unit: 'HOURS')
        buildDiscarder(logRotator(daysToKeepStr: '14', artifactDaysToKeepStr: '14'))
    }

    triggers {
        cron '@midnight'
    }

    environment {
        // Replace / with :: as links from Jenkins to Artifactory are broken if we use slashes
        // in the name
        ARTIFACTORY_BUILD_NAME = "Corda / Publish / Publish Nightly to Artifactory"
                .replaceAll("/", " :: ")
        DOCKER_URL = "https://index.docker.io/v1/"
    }

    stages {
<<<<<<< HEAD
        stage('Sonatype Check') {
            steps {
                authenticateGradleWrapper()
                sh "./gradlew --no-daemon clean jar"
                script {
                    sh "./gradlew --no-daemon properties | grep -E '^(version|group):' >version-properties"
                    /* every build related to Corda X.Y (GA, RC, HC, patch or snapshot) uses the same NexusIQ application */
                    def version = sh (returnStdout: true, script: "grep ^version: version-properties | sed -e 's/^version: \\([0-9]\\+\\(\\.[0-9]\\+\\)\\+\\).*\$/\\1/'").trim()
                    def groupId = sh (returnStdout: true, script: "grep ^group: version-properties | sed -e 's/^group: //'").trim()
                    def artifactId = 'corda'
                    nexusAppId = "${groupId}-${artifactId}-${version}"
                }
                nexusPolicyEvaluation (
                        failBuildOnNetworkError: false,
                        iqApplication: selectedApplication(nexusAppId), // application *has* to exist before a build starts!
                        iqScanPatterns: [[scanPattern: 'node/capsule/build/libs/corda*.jar']],
                        iqStage: params.nexusIqStage
                )
            }
        }

=======
>>>>>>> 2ffe2eaf
        stage('Publish to Artifactory') {
            steps {
                rtServer (
                        id: 'R3-Artifactory',
                        url: 'https://software.r3.com/artifactory',
                        credentialsId: 'artifactory-credentials'
                )
                rtGradleDeployer (
                        id: 'deployer',
                        serverId: 'R3-Artifactory',
                        repo: 'corda-dev',
                )
                withCredentials([
                        usernamePassword(credentialsId: 'artifactory-credentials',
                                         usernameVariable: 'CORDA_ARTIFACTORY_USERNAME',
                                         passwordVariable: 'CORDA_ARTIFACTORY_PASSWORD')]) {
                    rtGradleRun (
                            usesPlugin: true,
                            useWrapper: true,
                            switches: "--no-daemon -s",
                            tasks: 'artifactoryPublish',
                            deployerId: 'deployer',
                            buildName: env.ARTIFACTORY_BUILD_NAME
                    )
                }
                rtPublishBuildInfo (
                        serverId: 'R3-Artifactory',
                        buildName: env.ARTIFACTORY_BUILD_NAME
                )
            }
        }
    }


    post {
        cleanup {
            deleteDir() /* clean up our workspace */
        }
    }
}<|MERGE_RESOLUTION|>--- conflicted
+++ resolved
@@ -38,30 +38,6 @@
     }
 
     stages {
-<<<<<<< HEAD
-        stage('Sonatype Check') {
-            steps {
-                authenticateGradleWrapper()
-                sh "./gradlew --no-daemon clean jar"
-                script {
-                    sh "./gradlew --no-daemon properties | grep -E '^(version|group):' >version-properties"
-                    /* every build related to Corda X.Y (GA, RC, HC, patch or snapshot) uses the same NexusIQ application */
-                    def version = sh (returnStdout: true, script: "grep ^version: version-properties | sed -e 's/^version: \\([0-9]\\+\\(\\.[0-9]\\+\\)\\+\\).*\$/\\1/'").trim()
-                    def groupId = sh (returnStdout: true, script: "grep ^group: version-properties | sed -e 's/^group: //'").trim()
-                    def artifactId = 'corda'
-                    nexusAppId = "${groupId}-${artifactId}-${version}"
-                }
-                nexusPolicyEvaluation (
-                        failBuildOnNetworkError: false,
-                        iqApplication: selectedApplication(nexusAppId), // application *has* to exist before a build starts!
-                        iqScanPatterns: [[scanPattern: 'node/capsule/build/libs/corda*.jar']],
-                        iqStage: params.nexusIqStage
-                )
-            }
-        }
-
-=======
->>>>>>> 2ffe2eaf
         stage('Publish to Artifactory') {
             steps {
                 rtServer (
