--- conflicted
+++ resolved
@@ -161,17 +161,12 @@
                         consumer.setMessageHandler(this@AMQPBridge::clientArtemisMessageHandler)
                         session.start()
                     } else {
-<<<<<<< HEAD
-                        log.info("Bridge Disconnected")
+                        logInfoWithMDC("Bridge Disconnected")
                         consumer?.apply {
                             if (!isClosed) {
                                 close()
                             }
                         }
-=======
-                        logInfoWithMDC("Bridge Disconnected")
-                        consumer?.close()
->>>>>>> 227ca3b6
                         consumer = null
                         session?.apply {
                             if (!isClosed) {
