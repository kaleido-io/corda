--- conflicted
+++ resolved
@@ -26,11 +26,8 @@
 import rx.subjects.PublishSubject
 import java.lang.Long.min
 import java.net.InetSocketAddress
-<<<<<<< HEAD
+import java.security.cert.CertPathValidatorException
 import java.time.Duration
-=======
-import java.security.cert.CertPathValidatorException
->>>>>>> ceb76c56
 import java.util.concurrent.TimeUnit
 import java.util.concurrent.locks.ReentrantLock
 import javax.net.ssl.KeyManagerFactory
@@ -88,14 +85,10 @@
     private var targetIndex = 0
     private var currentTarget: NetworkHostAndPort = targets.first()
     private var retryInterval = MIN_RETRY_INTERVAL
-<<<<<<< HEAD
+    private val revocationChecker = configuration.revocationConfig.createPKIXRevocationChecker()
     private val handshakeFailureRetryTargets = mutableSetOf<NetworkHostAndPort>()
     private var retryingHandshakeFailures = false
     private var retryOffset = 0
-=======
-    private val revocationChecker = configuration.revocationConfig.createPKIXRevocationChecker()
-    private val badCertTargets = mutableSetOf<NetworkHostAndPort>()
->>>>>>> ceb76c56
     @Volatile
     private var amqpActive = false
     @Volatile
@@ -266,41 +259,10 @@
                     conf.password,
                     conf.trace,
                     false,
-<<<<<<< HEAD
-                    onOpen = { _, change ->
-                        parent.run {
-                            amqpActive = true
-                            successfullyConnected()
-                            _onConnection.onNext(change)
-                        }
-                    },
-                    onClose = { _, change ->
-                        if (parent.amqpChannelHandler == amqpChannelHandler) {
-                            parent.run {
-                                _onConnection.onNext(change)
-                                if (change.connectionResult == ConnectionResult.HANDSHAKE_FAILURE) {
-                                    log.warn("Handshake failure with $target target; will retry later")
-                                    handshakeFailureRetryTargets += target
-                                }
-
-                                if (started && amqpActive) {
-                                    log.debug { "Scheduling restart of $currentTarget (AMQP active)" }
-                                    workerGroup?.schedule({
-                                        nextTarget()
-                                        restart()
-                                    }, retryInterval, TimeUnit.MILLISECONDS)
-                                }
-                                amqpActive = false
-                            }
-                        }
-                    },
-                    onReceive = { rcv -> parent._onReceive.onNext(rcv) })
-=======
                     onOpen = { _, change -> onChannelOpen(change) },
                     onClose = { _, change -> onChannelClose(change, target) },
                     onReceive = parent._onReceive::onNext
             )
->>>>>>> ceb76c56
             parent.amqpChannelHandler = amqpChannelHandler
             pipeline.addLast(amqpChannelHandler)
         }
@@ -308,7 +270,7 @@
         private fun onChannelOpen(change: ConnectionChange) {
             parent.run {
                 amqpActive = true
-                retryInterval = MIN_RETRY_INTERVAL // reset to fast reconnect if we connect properly
+                successfullyConnected()
                 _onConnection.onNext(change)
             }
         }
@@ -317,9 +279,9 @@
             if (parent.amqpChannelHandler != amqpChannelHandler) return
             parent.run {
                 _onConnection.onNext(change)
-                if (change.badCert) {
-                    log.error("Blocking future connection attempts to $target due to bad certificate on endpoint")
-                    badCertTargets += target
+                if (change.connectionResult == ConnectionResult.HANDSHAKE_FAILURE) {
+                    log.warn("Handshake failure with $target target; will retry later")
+                    handshakeFailureRetryTargets += target
                 }
 
                 if (started && amqpActive) {
