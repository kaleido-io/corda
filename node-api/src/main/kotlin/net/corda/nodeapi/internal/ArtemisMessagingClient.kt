--- conflicted
+++ resolved
@@ -4,14 +4,12 @@
 import net.corda.core.utilities.NetworkHostAndPort
 import net.corda.core.utilities.loggerFor
 import net.corda.nodeapi.internal.ArtemisMessagingComponent.Companion.NODE_P2P_USER
-<<<<<<< HEAD
-import net.corda.nodeapi.internal.config.SSLConfiguration
-import org.apache.activemq.artemis.api.core.client.*
-=======
 import net.corda.nodeapi.internal.config.MutualSslConfiguration
 import org.apache.activemq.artemis.api.core.client.ActiveMQClient
->>>>>>> d01dd224
 import org.apache.activemq.artemis.api.core.client.ActiveMQClient.DEFAULT_ACK_BATCH_SIZE
+import org.apache.activemq.artemis.api.core.client.ClientProducer
+import org.apache.activemq.artemis.api.core.client.ClientSession
+import org.apache.activemq.artemis.api.core.client.ClientSessionFactory
 
 interface ArtemisSessionProvider {
     fun start(): ArtemisMessagingClient.Started
@@ -19,25 +17,14 @@
     val started: ArtemisMessagingClient.Started?
 }
 
-<<<<<<< HEAD
-class ArtemisMessagingClient(
-        private val config: SSLConfiguration,
-        private val serverAddress: NetworkHostAndPort,
-        private val maxMessageSize: Int,
-        private val autoCommitSends: Boolean = true,
-        private val autoCommitAcks: Boolean = true,
-        private val confirmationWindowSize: Int = -1
-)  : ArtemisSessionProvider {
-=======
 class ArtemisMessagingClient(private val config: MutualSslConfiguration,
                              private val serverAddress: NetworkHostAndPort,
                              private val maxMessageSize: Int) : ArtemisSessionProvider {
->>>>>>> d01dd224
     companion object {
         private val log = loggerFor<ArtemisMessagingClient>()
     }
 
-    class Started(val serverLocator: ServerLocator, val sessionFactory: ClientSessionFactory, val session: ClientSession, val producer: ClientProducer)
+    class Started(val sessionFactory: ClientSessionFactory, val session: ClientSession, val producer: ClientProducer)
 
     override var started: Started? = null
         private set
@@ -54,7 +41,6 @@
             clientFailureCheckPeriod = 30000
             minLargeMessageSize = maxMessageSize
             isUseGlobalPools = nodeSerializationEnv != null
-            confirmationWindowSize = this@ArtemisMessagingClient.confirmationWindowSize
             addIncomingInterceptor(ArtemisMessageSizeChecksInterceptor(maxMessageSize))
         }
         val sessionFactory = locator.createSessionFactory()
@@ -62,11 +48,11 @@
         // using our TLS certificate.
         // Note that the acknowledgement of messages is not flushed to the Artermis journal until the default buffer
         // size of 1MB is acknowledged.
-        val session = sessionFactory!!.createSession(NODE_P2P_USER, NODE_P2P_USER, false, autoCommitSends, autoCommitAcks, false, DEFAULT_ACK_BATCH_SIZE)
+        val session = sessionFactory!!.createSession(NODE_P2P_USER, NODE_P2P_USER, false, true, true, false, DEFAULT_ACK_BATCH_SIZE)
         session.start()
         // Create a general purpose producer.
         val producer = session.createProducer()
-        return Started(locator, sessionFactory, session, producer).also { started = it }
+        return Started(sessionFactory, session, producer).also { started = it }
     }
 
     override fun stop() = synchronized(this) {
@@ -76,7 +62,6 @@
             session.commit()
             // Closing the factory closes all the sessions it produced as well.
             sessionFactory.close()
-            serverLocator.close()
         }
         started = null
     }
