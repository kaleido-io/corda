/*
 * R3 Proprietary and Confidential
 *
 * Copyright (c) 2018 R3 Limited.  All rights reserved.
 *
 * The intellectual and technical concepts contained herein are proprietary to R3 and its suppliers and are protected by trade secret law.
 *
 * Distribution of this file or any portion thereof via any medium without the express permission of R3 is strictly prohibited.
 */

package net.corda.node.internal

import com.nhaarman.mockito_kotlin.doReturn
import com.nhaarman.mockito_kotlin.whenever
import net.corda.core.identity.CordaX500Name
import net.corda.core.internal.delete
import net.corda.core.internal.list
import net.corda.core.internal.readObject
import net.corda.core.node.NodeInfo
import net.corda.core.utilities.NetworkHostAndPort
import net.corda.node.VersionInfo
import net.corda.node.services.config.NodeConfiguration
import net.corda.nodeapi.internal.SignedNodeInfo
import net.corda.nodeapi.internal.network.NodeInfoFilesCopier.Companion.NODE_INFO_FILE_NAME_PREFIX
import net.corda.nodeapi.internal.persistence.DatabaseConfig
import net.corda.testing.core.SerializationEnvironmentRule
import net.corda.testing.internal.rigorousMock
import net.corda.testing.node.MockServices.Companion.makeTestDataSourceProperties
import org.junit.Rule
import org.junit.Test
import org.junit.rules.TemporaryFolder
import java.nio.file.Path
import kotlin.test.assertEquals
import kotlin.test.assertNull

class NodeTest {
    private abstract class AbstractNodeConfiguration : NodeConfiguration

    @Rule
    @JvmField
    val temporaryFolder = TemporaryFolder()
    @Rule
    @JvmField
    val testSerialization = SerializationEnvironmentRule()

    private fun nodeInfoFile(): Path? {
        return temporaryFolder.root.toPath().list { paths ->
            paths.filter { it.fileName.toString().startsWith(NODE_INFO_FILE_NAME_PREFIX) }.findAny().orElse(null)
        }
    }

    private fun AbstractNode.generateNodeInfo(): NodeInfo {
        assertNull(nodeInfoFile())
        generateAndSaveNodeInfo()
        val path = nodeInfoFile()!!
        try {
            return path.readObject<SignedNodeInfo>().verified()
        } finally {
            path.delete()
        }
    }

    @Test
    fun `generateAndSaveNodeInfo works`() {
        val nodeAddress = NetworkHostAndPort("0.1.2.3", 456)
        val nodeName = CordaX500Name("Manx Blockchain Corp", "Douglas", "IM")
        val info = VersionInfo(789, "3.0", "SNAPSHOT", "R3")
        val dataSourceProperties = makeTestDataSourceProperties()
        val databaseConfig = DatabaseConfig()
        val configuration = rigorousMock<AbstractNodeConfiguration>().also {
            doReturn(null).whenever(it).relay
            doReturn(nodeAddress).whenever(it).p2pAddress
            doReturn(nodeName).whenever(it).myLegalName
            doReturn(null).whenever(it).notary // Don't add notary identity.
            doReturn(dataSourceProperties).whenever(it).dataSourceProperties
            doReturn(databaseConfig).whenever(it).database
            doReturn(temporaryFolder.root.toPath()).whenever(it).baseDirectory
            doReturn(true).whenever(it).devMode // Needed for identity cert.
            doReturn("tsp").whenever(it).trustStorePassword
            doReturn("ksp").whenever(it).keyStorePassword
        }
<<<<<<< HEAD
        configureDatabase(dataSourceProperties, databaseConfig, rigorousMock()).use { _ ->
            val node = Node(configuration, info, initialiseSerialization = false)
=======
        configureDatabase(dataSourceProperties, databaseConfig, { null }, { null }).use { database ->
            val node = Node(configuration, rigorousMock<VersionInfo>().also {
                doReturn(platformVersion).whenever(it).platformVersion
            }, initialiseSerialization = false)
>>>>>>> 1c7b44fb
            assertEquals(node.generateNodeInfo(), node.generateNodeInfo())  // Node info doesn't change (including the serial)
        }
    }
}<|MERGE_RESOLUTION|>--- conflicted
+++ resolved
@@ -79,15 +79,8 @@
             doReturn("tsp").whenever(it).trustStorePassword
             doReturn("ksp").whenever(it).keyStorePassword
         }
-<<<<<<< HEAD
-        configureDatabase(dataSourceProperties, databaseConfig, rigorousMock()).use { _ ->
+        configureDatabase(dataSourceProperties, databaseConfig, { null }, { null }).use { _ ->
             val node = Node(configuration, info, initialiseSerialization = false)
-=======
-        configureDatabase(dataSourceProperties, databaseConfig, { null }, { null }).use { database ->
-            val node = Node(configuration, rigorousMock<VersionInfo>().also {
-                doReturn(platformVersion).whenever(it).platformVersion
-            }, initialiseSerialization = false)
->>>>>>> 1c7b44fb
             assertEquals(node.generateNodeInfo(), node.generateNodeInfo())  // Node info doesn't change (including the serial)
         }
     }
