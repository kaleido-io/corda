--- conflicted
+++ resolved
@@ -46,10 +46,7 @@
 import net.corda.testing.internal.LogHelper
 import net.corda.testing.node.InMemoryMessagingNetwork
 import net.corda.testing.node.MockNetworkParameters
-import net.corda.testing.node.internal.InternalMockNetwork
-import net.corda.testing.node.internal.InternalMockNodeParameters
-import net.corda.testing.node.internal.cordappsForPackages
-import net.corda.testing.node.internal.startFlow
+import net.corda.testing.node.internal.*
 import org.junit.Before
 import org.junit.ClassRule
 import org.junit.Test
@@ -65,9 +62,9 @@
 
     lateinit var mockNet: InternalMockNetwork
     lateinit var notary: Party
-    lateinit var node: StartedNode<InternalMockNetwork.MockNode>
-
-    private fun startClusterAndNode(mockNet: InternalMockNetwork): Pair<Party, StartedNode<InternalMockNetwork.MockNode>> {
+    lateinit var node: TestStartedNode
+
+    private fun startClusterAndNode(mockNet: InternalMockNetwork): Pair<Party, TestStartedNode> {
         val replicaIds = (0 until clusterSize)
         val notaryIdentity = DevIdentityGenerator.generateDistributedNotaryCompositeIdentity(
                 replicaIds.map { mockNet.baseDirectory(mockNet.nextNodeId + it) },
@@ -128,14 +125,8 @@
         /** A shared counter across all notary service nodes. */
         var requestsReceived: AtomicInteger = AtomicInteger(0)
 
-<<<<<<< HEAD
         private val notary by lazy { globalRule.notary }
         private val node by lazy { globalRule.node }
-=======
-        private lateinit var mockNet: InternalMockNetwork
-        private lateinit var notary: Party
-        private lateinit var node: StartedNode
->>>>>>> 6b320026
 
         init {
             LogHelper.setLevel("+net.corda.flow", "+net.corda.testing.node", "+net.corda.node.services.messaging")
@@ -144,23 +135,8 @@
         /** node_0 for default notary created by mock network + alice + cluster size = 5 */
         private val globalDatabaseRule = GlobalDatabaseRule(listOf("node_0", "node_1", "node_2", "node_3"))
 
-<<<<<<< HEAD
         /** The notary nodes don't run any consensus protocol, so 2 nodes are sufficient for the purpose of this test. */
         private val globalRule = TimedFlowTestRule(2)
-=======
-        private fun startClusterAndNode(mockNet: InternalMockNetwork): Pair<Party, StartedNode> {
-            val replicaIds = (0 until CLUSTER_SIZE)
-            val notaryIdentity = DevIdentityGenerator.generateDistributedNotaryCompositeIdentity(
-                    replicaIds.map { mockNet.baseDirectory(mockNet.nextNodeId + it) },
-                    CordaX500Name("Custom Notary", "Zurich", "CH"))
-
-            val networkParameters = NetworkParametersCopier(testNetworkParameters(listOf(NotaryInfo(notaryIdentity, true))))
-            val notaryConfig = mock<NotaryConfig> {
-                whenever(it.custom).thenReturn(true)
-                whenever(it.isClusterConfig).thenReturn(true)
-                whenever(it.validating).thenReturn(true)
-            }
->>>>>>> 6b320026
 
         @ClassRule @JvmField
         val ruleChain = RuleChain.outerRule(globalDatabaseRule).around(globalRule)
