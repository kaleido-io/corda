package net.corda.node.services.messaging

import com.codahale.metrics.MetricRegistry
import com.nhaarman.mockito_kotlin.doReturn
import com.nhaarman.mockito_kotlin.whenever
import com.typesafe.config.ConfigFactory
import net.corda.core.crypto.generateKeyPair
import net.corda.core.internal.div
import net.corda.core.utilities.NetworkHostAndPort
import net.corda.core.utilities.seconds
import net.corda.node.internal.configureDatabase
import net.corda.node.services.config.*
import net.corda.node.services.config.FlowTimeoutConfiguration
import net.corda.node.services.config.NodeConfiguration
import net.corda.node.services.config.configureWithDevSSLCertificate
import net.corda.node.services.network.PersistentNetworkMapCache
import net.corda.node.services.transactions.PersistentUniquenessProvider
import net.corda.node.utilities.AffinityExecutor.ServiceAffinityExecutor
import net.corda.nodeapi.internal.persistence.CordaPersistence
import net.corda.nodeapi.internal.persistence.DatabaseConfig
import net.corda.testing.core.ALICE_NAME
import net.corda.testing.core.MAX_MESSAGE_SIZE
import net.corda.testing.core.SerializationEnvironmentRule
import net.corda.testing.driver.PortAllocation
import net.corda.testing.internal.stubs.CertificateStoreStubs
import net.corda.testing.internal.LogHelper
import net.corda.testing.internal.rigorousMock
import net.corda.testing.node.internal.MOCK_VERSION_INFO
import net.corda.testing.node.internal.makeInternalTestDataSourceProperties
import org.apache.activemq.artemis.api.core.Message.HDR_VALIDATED_USER
import org.apache.activemq.artemis.api.core.SimpleString
import org.assertj.core.api.Assertions.assertThat
import org.assertj.core.api.Assertions.assertThatThrownBy
import org.junit.After
import org.junit.Before
import org.junit.Rule
import org.junit.Test
import org.junit.rules.TemporaryFolder
import rx.subjects.PublishSubject
import java.net.ServerSocket
import java.util.concurrent.BlockingQueue
import java.util.concurrent.LinkedBlockingQueue
import java.util.concurrent.TimeUnit.MILLISECONDS
import kotlin.concurrent.thread
import kotlin.test.assertEquals
import kotlin.test.assertNull
import kotlin.test.assertTrue

class ArtemisMessagingTest {
    companion object {
        const val TOPIC = "platform.self"
    }

    @Rule
    @JvmField
    val testSerialization = SerializationEnvironmentRule()

    @Rule
    @JvmField
    val temporaryFolder = TemporaryFolder()

    private val portAllocation = PortAllocation.Incremental(10000)
    private val serverPort = portAllocation.nextPort()
    private val identity = generateKeyPair()

    private lateinit var config: NodeConfiguration
    private lateinit var database: CordaPersistence
    private var messagingClient: P2PMessagingClient? = null
    private var messagingServer: ArtemisMessagingServer? = null

    private lateinit var networkMapCache: PersistentNetworkMapCache

    @Before
    fun setUp() {
        abstract class AbstractNodeConfiguration : NodeConfiguration

        val baseDirectory = temporaryFolder.root.toPath()
        val certificatesDirectory = baseDirectory / "certificates"
        val signingCertificateStore = CertificateStoreStubs.Signing.withCertificatesDirectory(certificatesDirectory)
        val p2pSslConfiguration = CertificateStoreStubs.P2P.withCertificatesDirectory(certificatesDirectory)

        config = rigorousMock<AbstractNodeConfiguration>().also {
            doReturn(temporaryFolder.root.toPath()).whenever(it).baseDirectory
            doReturn(ALICE_NAME).whenever(it).myLegalName
            doReturn(certificatesDirectory).whenever(it).certificatesDirectory
            doReturn(signingCertificateStore).whenever(it).signingCertificateStore
            doReturn(p2pSslConfiguration).whenever(it).p2pSslOptions
            doReturn(NetworkHostAndPort("0.0.0.0", serverPort)).whenever(it).p2pAddress
            doReturn(null).whenever(it).jmxMonitoringHttpPort
            doReturn(EnterpriseConfiguration(MutualExclusionConfiguration(false, "", 20000, 40000))).whenever(it).enterpriseConfiguration
            doReturn(false).whenever(it).messagingServerExternal
            doReturn(FlowTimeoutConfiguration(5.seconds, 3, backoffBase = 1.0)).whenever(it).flowTimeout
        }
        LogHelper.setLevel(PersistentUniquenessProvider::class)
<<<<<<< HEAD
        database = configureDatabase(makeInternalTestDataSourceProperties(configSupplier = { ConfigFactory.empty() }), DatabaseConfig(runMigration = true), { null }, { null })
        networkMapCache = PersistentNetworkMapCache(database, rigorousMock(), ALICE_NAME).apply { start(emptyList()) }
=======
        database = configureDatabase(makeTestDataSourceProperties(), DatabaseConfig(), { null }, { null })
        networkMapCache = PersistentNetworkMapCache(database, rigorousMock()).apply { start(emptyList()) }
>>>>>>> d56a80d1
    }

    @After
    fun cleanUp() {
        messagingClient?.stop()
        messagingServer?.stop()
        database.close()
        LogHelper.reset(PersistentUniquenessProvider::class)
    }

    @Test
    fun `server starting with the port already bound should throw`() {
        ServerSocket(serverPort).use {
            val messagingServer = createMessagingServer()
            assertThatThrownBy { messagingServer.start() }
        }
    }

    @Test
    fun `client should connect to remote server`() {
        val remoteServerAddress = portAllocation.nextHostAndPort()

        createMessagingServer(remoteServerAddress.port).start()
        createMessagingClient(server = remoteServerAddress)
        startNodeMessagingClient()
    }

    @Test
    fun `client should throw if remote server not found`() {
        val serverAddress = portAllocation.nextHostAndPort()
        val invalidServerAddress = portAllocation.nextHostAndPort()

        createMessagingServer(serverAddress.port).start()

        messagingClient = createMessagingClient(server = invalidServerAddress)
        assertThatThrownBy { startNodeMessagingClient() }
        messagingClient = null
    }

    @Test
    fun `client should connect to local server`() {
        createMessagingServer().start()
        createMessagingClient()
        startNodeMessagingClient()
    }

    @Test
    fun `client should be able to send message to itself`() {
        val (messagingClient, receivedMessages) = createAndStartClientAndServer()
        val message = messagingClient.createMessage(TOPIC, data = "first msg".toByteArray())
        messagingClient.send(message, messagingClient.myAddress)

        val actual: Message = receivedMessages.take()
        assertEquals("first msg", String(actual.data.bytes))
        assertNull(receivedMessages.poll(200, MILLISECONDS))
    }

    @Test
    fun `client should fail if message exceed maxMessageSize limit`() {
        val (messagingClient, receivedMessages) = createAndStartClientAndServer()
        val message = messagingClient.createMessage(TOPIC, data = ByteArray(MAX_MESSAGE_SIZE))
        messagingClient.send(message, messagingClient.myAddress)

        val actual: Message = receivedMessages.take()
        assertTrue(ByteArray(MAX_MESSAGE_SIZE).contentEquals(actual.data.bytes))
        assertNull(receivedMessages.poll(200, MILLISECONDS))

        val tooLagerMessage = messagingClient.createMessage(TOPIC, data = ByteArray(MAX_MESSAGE_SIZE + 1))
        assertThatThrownBy {
            messagingClient.send(tooLagerMessage, messagingClient.myAddress)
        }.isInstanceOf(IllegalArgumentException::class.java)
                .hasMessageContaining("Message exceeds maxMessageSize network parameter")

        assertNull(receivedMessages.poll(200, MILLISECONDS))
    }

    @Test
    fun `server should not process if incoming message exceed maxMessageSize limit`() {
        val (messagingClient, receivedMessages) = createAndStartClientAndServer(clientMaxMessageSize = 100_000, serverMaxMessageSize = 50_000)
        val message = messagingClient.createMessage(TOPIC, data = ByteArray(50_000))
        messagingClient.send(message, messagingClient.myAddress)

        val actual: Message = receivedMessages.take()
        assertTrue(ByteArray(50_000).contentEquals(actual.data.bytes))
        assertNull(receivedMessages.poll(200, MILLISECONDS))

        val tooLagerMessage = messagingClient.createMessage(TOPIC, data = ByteArray(100_000))
        thread {
            messagingClient.send(tooLagerMessage, messagingClient.myAddress)
        }.join(10.seconds.toMillis())
        assertNull(receivedMessages.poll(200, MILLISECONDS))
    }

    @Test
    fun `platform version is included in the message`() {
        val (messagingClient, receivedMessages) = createAndStartClientAndServer(platformVersion = 3)
        val message = messagingClient.createMessage(TOPIC, data = "first msg".toByteArray())
        messagingClient.send(message, messagingClient.myAddress)

        val received = receivedMessages.take()
        assertThat(received.platformVersion).isEqualTo(3)
    }

    @Test
    fun `we can fake send and receive`() {
        val (messagingClient, receivedMessages) = createAndStartClientAndServer()
        val message = messagingClient.createMessage(TOPIC, data = "first msg".toByteArray())
        val fakeMsg = messagingClient.messagingExecutor!!.cordaToArtemisMessage(message)
        fakeMsg!!.putStringProperty(HDR_VALIDATED_USER, SimpleString("O=Bank A, L=New York, C=US"))
        messagingClient.deliver(fakeMsg)
        val received = receivedMessages.take()
        assertThat(String(received.data.bytes, Charsets.UTF_8)).isEqualTo("first msg")
    }

    @Test
    fun `redelivery from same client is ignored`() {
        val (messagingClient, receivedMessages) = createAndStartClientAndServer()
        val message = messagingClient.createMessage(TOPIC, data = "first msg".toByteArray())
        val fakeMsg = messagingClient.messagingExecutor!!.cordaToArtemisMessage(message)
        fakeMsg!!.putStringProperty(HDR_VALIDATED_USER, SimpleString("O=Bank A, L=New York, C=US"))
        messagingClient.deliver(fakeMsg)
        messagingClient.deliver(fakeMsg)
        val received = receivedMessages.take()
        assertThat(String(received.data.bytes, Charsets.UTF_8)).isEqualTo("first msg")
        val received2 = receivedMessages.poll()
        assertThat(received2).isNull()
    }

    // Redelivery from a sender who stops and restarts (some re-sends from the sender, with sender state reset with exception of recovered checkpoints)
    @Test
    fun `re-send from different client is ignored`() {
        val (messagingClient1, receivedMessages) = createAndStartClientAndServer()
        val message = messagingClient1.createMessage(TOPIC, data = "first msg".toByteArray())
        val fakeMsg = messagingClient1.messagingExecutor!!.cordaToArtemisMessage(message)
        fakeMsg!!.putStringProperty(HDR_VALIDATED_USER, SimpleString("O=Bank A, L=New York, C=US"))
        messagingClient1.deliver(fakeMsg)

        // Now change the sender
        try {
            val messagingClient2 = createMessagingClient()
            startNodeMessagingClient()

            val fakeMsg2 = messagingClient2.messagingExecutor!!.cordaToArtemisMessage(message)
            fakeMsg2!!.putStringProperty(HDR_VALIDATED_USER, SimpleString("O=Bank A, L=New York, C=US"))

            messagingClient1.deliver(fakeMsg2)
            val received = receivedMessages.take()
            assertThat(String(received.data.bytes, Charsets.UTF_8)).isEqualTo("first msg")
            val received2 = receivedMessages.poll()
            assertThat(received2).isNull()
        } finally {
            messagingClient1.stop()
        }
    }

    // Redelivery to a receiver who stops and restarts (some re-deliveries from Artemis, but with receiver state reset)
    @Test
    fun `re-receive from different client is ignored`() {
        val (messagingClient1, receivedMessages) = createAndStartClientAndServer()
        val message = messagingClient1.createMessage(TOPIC, data = "first msg".toByteArray())
        val fakeMsg = messagingClient1.messagingExecutor!!.cordaToArtemisMessage(message)
        fakeMsg!!.putStringProperty(HDR_VALIDATED_USER, SimpleString("O=Bank A, L=New York, C=US"))
        messagingClient1.deliver(fakeMsg)

        // Now change the receiver
        try {
            val messagingClient2 = createMessagingClient()
            messagingClient2.addMessageHandler(TOPIC) { msg, _, handle ->
                database.transaction { handle.insideDatabaseTransaction() }
                handle.afterDatabaseTransaction() // We ACK first so that if it fails we won't get a duplicate in [receivedMessages]
                receivedMessages.add(msg)
            }
            startNodeMessagingClient()

            messagingClient2.deliver(fakeMsg)

            val received = receivedMessages.take()
            assertThat(String(received.data.bytes, Charsets.UTF_8)).isEqualTo("first msg")
            val received2 = receivedMessages.poll()
            assertThat(received2).isNull()
        } finally {
            messagingClient1.stop()
        }
    }

    // Redelivery to a receiver who stops and restarts (some re-deliveries from Artemis, but with receiver state reset), but the original
    // messages were recorded as consumed out of order, and only the *second* message was acked.
    @Test
    fun `re-receive from different client is not ignored when acked out of order`() {
        // Don't ack first message, pretend we exit before that happens (but after second message is acked).
        val (messagingClient1, receivedMessages) = createAndStartClientAndServer(dontAckCondition = { received -> String(received.data.bytes, Charsets.UTF_8) == "first msg" })
        val message1 = messagingClient1.createMessage(TOPIC, data = "first msg".toByteArray())
        val message2 = messagingClient1.createMessage(TOPIC, data = "second msg".toByteArray())
        val fakeMsg1 = messagingClient1.messagingExecutor!!.cordaToArtemisMessage(message1)
        val fakeMsg2 = messagingClient1.messagingExecutor!!.cordaToArtemisMessage(message2)
        fakeMsg1!!.putStringProperty(HDR_VALIDATED_USER, SimpleString("O=Bank A, L=New York, C=US"))
        fakeMsg2!!.putStringProperty(HDR_VALIDATED_USER, SimpleString("O=Bank A, L=New York, C=US"))

        messagingClient1.deliver(fakeMsg1)
        messagingClient1.deliver(fakeMsg2)

        // Now change the receiver
        try {
            val messagingClient2 = createMessagingClient()
            messagingClient2.addMessageHandler(TOPIC) { msg, _, handle ->
                // The try-finally causes the test to fail if there's a duplicate insert (which, naturally, is an error but otherwise gets swallowed).
                try {
                    database.transaction { handle.insideDatabaseTransaction() }
                } finally {
                    handle.afterDatabaseTransaction() // We ACK first so that if it fails we won't get a duplicate in [receivedMessages]
                    receivedMessages.add(msg)
                }
            }
            startNodeMessagingClient()

            messagingClient2.deliver(fakeMsg1)
            messagingClient2.deliver(fakeMsg2)

            // Should receive 2 and then 1 (and not 2 again).
            val received = receivedMessages.take()
            assertThat(received.senderSeqNo).isEqualTo(1)
            val received2 = receivedMessages.poll()
            assertThat(received2.senderSeqNo).isEqualTo(0)
            val received3 = receivedMessages.poll()
            assertThat(received3).isNull()
        } finally {
            messagingClient1.stop()
        }
    }

    // Re-receive on different client from re-started sender
    @Test
    fun `re-send from different client and re-receive from different client is ignored`() {
        val (messagingClient1, receivedMessages) = createAndStartClientAndServer()
        val message = messagingClient1.createMessage(TOPIC, data = "first msg".toByteArray())
        val fakeMsg = messagingClient1.messagingExecutor!!.cordaToArtemisMessage(message)
        fakeMsg!!.putStringProperty(HDR_VALIDATED_USER, SimpleString("O=Bank A, L=New York, C=US"))
        messagingClient1.deliver(fakeMsg)

        // Now change the send *and* receiver
        val messagingClient2 = createMessagingClient()
        try {
            startNodeMessagingClient()
            val fakeMsg2 = messagingClient2.messagingExecutor!!.cordaToArtemisMessage(message)
            fakeMsg2!!.putStringProperty(HDR_VALIDATED_USER, SimpleString("O=Bank A, L=New York, C=US"))

            val messagingClient3 = createMessagingClient()
            messagingClient3.addMessageHandler(TOPIC) { msg, _, handle ->
                database.transaction { handle.insideDatabaseTransaction() }
                handle.afterDatabaseTransaction() // We ACK first so that if it fails we won't get a duplicate in [receivedMessages]
                receivedMessages.add(msg)
            }
            startNodeMessagingClient()

            messagingClient3.deliver(fakeMsg2)

            val received = receivedMessages.take()
            assertThat(String(received.data.bytes, Charsets.UTF_8)).isEqualTo("first msg")
            val received2 = receivedMessages.poll()
            assertThat(received2).isNull()
        } finally {
            messagingClient1.stop()
            messagingClient2.stop()
        }
    }

    private fun startNodeMessagingClient(maxMessageSize: Int = MAX_MESSAGE_SIZE) {
        messagingClient!!.start(identity.public, null, maxMessageSize, legalName = ALICE_NAME.toString())
    }

    private fun createAndStartClientAndServer(platformVersion: Int = 1, serverMaxMessageSize: Int = MAX_MESSAGE_SIZE,
                                              clientMaxMessageSize: Int = MAX_MESSAGE_SIZE,
                                              dontAckCondition: (msg: ReceivedMessage) -> Boolean = { false }
    ): Pair<P2PMessagingClient, BlockingQueue<ReceivedMessage>> {
        val receivedMessages = LinkedBlockingQueue<ReceivedMessage>()

        createMessagingServer(maxMessageSize = serverMaxMessageSize).start()

        val messagingClient = createMessagingClient(platformVersion = platformVersion)
        messagingClient.addMessageHandler(TOPIC) { message, _, handle ->
            if (dontAckCondition(message)) return@addMessageHandler
            database.transaction { handle.insideDatabaseTransaction() }
            handle.afterDatabaseTransaction() // We ACK first so that if it fails we won't get a duplicate in [receivedMessages]
            receivedMessages.add(message)
        }
        startNodeMessagingClient(maxMessageSize = clientMaxMessageSize)

        // Run after the handlers are added, otherwise (some of) the messages get delivered and discarded / dead-lettered.
        thread(isDaemon = true) { messagingClient.run() }

        return Pair(messagingClient, receivedMessages)
    }

    private fun createMessagingClient(server: NetworkHostAndPort = NetworkHostAndPort("localhost", serverPort), platformVersion: Int = 1): P2PMessagingClient {
        return database.transaction {
            P2PMessagingClient(
                    config,
                    MOCK_VERSION_INFO.copy(platformVersion = platformVersion),
                    server,
                    ServiceAffinityExecutor("ArtemisMessagingTests", 1),
                    database,
                    networkMapCache,
                    MetricRegistry(),
                    isDrainingModeOn = { false },
                    drainingModeWasChangedEvents = PublishSubject.create()).apply {
                config.configureWithDevSSLCertificate()
                messagingClient = this
            }
        }
    }

    private fun createMessagingServer(local: Int = serverPort, maxMessageSize: Int = MAX_MESSAGE_SIZE): ArtemisMessagingServer {
        return ArtemisMessagingServer(config, NetworkHostAndPort("0.0.0.0", local), maxMessageSize).apply {
            config.configureWithDevSSLCertificate()
            messagingServer = this
        }
    }
}<|MERGE_RESOLUTION|>--- conflicted
+++ resolved
@@ -92,13 +92,8 @@
             doReturn(FlowTimeoutConfiguration(5.seconds, 3, backoffBase = 1.0)).whenever(it).flowTimeout
         }
         LogHelper.setLevel(PersistentUniquenessProvider::class)
-<<<<<<< HEAD
         database = configureDatabase(makeInternalTestDataSourceProperties(configSupplier = { ConfigFactory.empty() }), DatabaseConfig(runMigration = true), { null }, { null })
-        networkMapCache = PersistentNetworkMapCache(database, rigorousMock(), ALICE_NAME).apply { start(emptyList()) }
-=======
-        database = configureDatabase(makeTestDataSourceProperties(), DatabaseConfig(), { null }, { null })
         networkMapCache = PersistentNetworkMapCache(database, rigorousMock()).apply { start(emptyList()) }
->>>>>>> d56a80d1
     }
 
     @After
