package net.corda.node.services.network

import com.google.common.jimfs.Configuration
import com.google.common.jimfs.Jimfs
import net.corda.cordform.CordformNode
import net.corda.core.internal.createDirectories
import net.corda.core.internal.div
import net.corda.core.node.NodeInfo
import net.corda.nodeapi.NodeInfoFilesCopier
import net.corda.testing.ALICE
import net.corda.testing.ALICE_KEY
import net.corda.testing.getTestPartyAndCertificate
import net.corda.testing.internal.NodeBasedTest
import org.assertj.core.api.Assertions.assertThat
import org.assertj.core.api.Assertions.contentOf
import org.junit.Before
import org.junit.Test
import rx.observers.TestSubscriber
import rx.schedulers.TestScheduler
import java.nio.file.Path
import java.util.concurrent.TimeUnit
import kotlin.test.assertEquals
import kotlin.test.assertTrue

class NodeInfoWatcherTest : NodeBasedTest() {
    companion object {
        val nodeInfo = NodeInfo(listOf(), listOf(getTestPartyAndCertificate(ALICE)), 0, 0)
    }

    private lateinit var nodeInfoPath: Path
    private val scheduler = TestScheduler()
    private val testSubscriber = TestSubscriber<NodeInfo>()

    // Object under test
    private lateinit var nodeInfoWatcher: NodeInfoWatcher

    @Before
    fun start() {
        nodeInfoWatcher = NodeInfoWatcher(tempFolder.root.toPath(), scheduler = scheduler)
        nodeInfoPath = tempFolder.root.toPath() / CordformNode.NODE_INFO_DIRECTORY
    }

    @Test
    fun `save a NodeInfo`() {
<<<<<<< HEAD
        assertEquals(0, tempFolder.root.list().filter { it.startsWith(NodeInfoFilesCopier.NODE_INFO_FILE_NAME_PREFIX) }.size)
        NodeInfoWatcher.saveToFile(tempFolder.root.toPath(), nodeInfo, keyManagementService)
=======
        assertEquals(0,
                tempFolder.root.list().filter { it.startsWith(NodeInfoFilesCopier.NODE_INFO_FILE_NAME_PREFIX) }.size)
        NodeInfoWatcher.saveToFile(tempFolder.root.toPath(), nodeInfo, ALICE_KEY)
>>>>>>> 41e0be19

        val nodeInfoFiles = tempFolder.root.list().filter { it.startsWith(NodeInfoFilesCopier.NODE_INFO_FILE_NAME_PREFIX) }
        assertEquals(1, nodeInfoFiles.size)
        val fileName = nodeInfoFiles.first()
        assertTrue(fileName.startsWith(NodeInfoFilesCopier.NODE_INFO_FILE_NAME_PREFIX))
        val file = (tempFolder.root.path / fileName).toFile()
        // Just check that something is written, another tests verifies that the written value can be read back.
        assertThat(contentOf(file)).isNotEmpty()
    }

    @Test
    fun `save a NodeInfo to JimFs`() {
        val jimFs = Jimfs.newFileSystem(Configuration.unix())
        val jimFolder = jimFs.getPath("/nodeInfo")
        NodeInfoWatcher.saveToFile(jimFolder, nodeInfo, ALICE_KEY)
    }

    @Test
    fun `load an empty Directory`() {
        nodeInfoPath.createDirectories()

        val subscription = nodeInfoWatcher.nodeInfoUpdates()
                .subscribe(testSubscriber)
        try {
            advanceTime()

            val readNodes = testSubscriber.onNextEvents.distinct()
            assertEquals(0, readNodes.size)
        } finally {
            subscription.unsubscribe()
        }
    }

    @Test
    fun `load a non empty Directory`() {
        createNodeInfoFileInPath(nodeInfo)

        val subscription = nodeInfoWatcher.nodeInfoUpdates()
                .subscribe(testSubscriber)
        advanceTime()

        try {
            val readNodes = testSubscriber.onNextEvents.distinct()

            assertEquals(1, readNodes.size)
            assertEquals(nodeInfo, readNodes.first())
        } finally {
            subscription.unsubscribe()
        }
    }

    @Test
    fun `polling folder`() {
        nodeInfoPath.createDirectories()

        // Start polling with an empty folder.
        val subscription = nodeInfoWatcher.nodeInfoUpdates()
                .subscribe(testSubscriber)
        try {
            // Ensure the watch service is started.
            advanceTime()
            // Check no nodeInfos are read.
            assertEquals(0, testSubscriber.valueCount)
            createNodeInfoFileInPath(nodeInfo)

            advanceTime()

            // We need the WatchService to report a change and that might not happen immediately.
            testSubscriber.awaitValueCount(1, 5, TimeUnit.SECONDS)
            // The same folder can be reported more than once, so take unique values.
            val readNodes = testSubscriber.onNextEvents.distinct()
            assertEquals(nodeInfo, readNodes.first())
        } finally {
            subscription.unsubscribe()
        }
    }

    private fun advanceTime() {
        scheduler.advanceTimeBy(1, TimeUnit.MINUTES)
    }

    // Write a nodeInfo under the right path.
    private fun createNodeInfoFileInPath(nodeInfo: NodeInfo) {
        NodeInfoWatcher.saveToFile(nodeInfoPath, nodeInfo, ALICE_KEY)
    }
}<|MERGE_RESOLUTION|>--- conflicted
+++ resolved
@@ -42,14 +42,9 @@
 
     @Test
     fun `save a NodeInfo`() {
-<<<<<<< HEAD
-        assertEquals(0, tempFolder.root.list().filter { it.startsWith(NodeInfoFilesCopier.NODE_INFO_FILE_NAME_PREFIX) }.size)
-        NodeInfoWatcher.saveToFile(tempFolder.root.toPath(), nodeInfo, keyManagementService)
-=======
         assertEquals(0,
                 tempFolder.root.list().filter { it.startsWith(NodeInfoFilesCopier.NODE_INFO_FILE_NAME_PREFIX) }.size)
         NodeInfoWatcher.saveToFile(tempFolder.root.toPath(), nodeInfo, ALICE_KEY)
->>>>>>> 41e0be19
 
         val nodeInfoFiles = tempFolder.root.list().filter { it.startsWith(NodeInfoFilesCopier.NODE_INFO_FILE_NAME_PREFIX) }
         assertEquals(1, nodeInfoFiles.size)
