--- conflicted
+++ resolved
@@ -330,10 +330,6 @@
 
         val nodeInfo = node.start()
         logLoadedCorDapps(node.services.cordappProvider.cordapps)
-<<<<<<< HEAD
-        Node.printBasicNodeInfo("Loaded CorDapps", node.services.cordappProvider.cordapps.joinToString { it.name })
-=======
->>>>>>> d56a80d1
 
         node.nodeReadyFuture.thenMatch({
             val elapsed = (System.currentTimeMillis() - startTime) / 10 / 100.0
@@ -428,17 +424,10 @@
         )
     }
 
-<<<<<<< HEAD
-    open protected fun logLoadedCorDapps(corDapps: List<Cordapp>) {
-        fun Cordapp.Info.description() = "$shortName version $version by $vendor"
-
-        Node.printBasicNodeInfo("Loaded ${corDapps.size} CorDapp(s)", corDapps.map { it.info }.joinToString(", ", transform = Cordapp.Info::description))
-=======
     open protected fun logLoadedCorDapps(corDapps: List<CordappImpl>) {
         fun CordappImpl.Info.description() = "$shortName version $version by $vendor"
 
         Node.printBasicNodeInfo("Loaded ${corDapps.size} CorDapp(s)", corDapps.map { it.info }.joinToString(", ", transform = CordappImpl.Info::description))
->>>>>>> d56a80d1
         corDapps.map { it.info }.filter { it.hasUnknownFields() }.let { malformed ->
             if (malformed.isNotEmpty()) {
                 logger.warn("Found ${malformed.size} CorDapp(s) with unknown information. They will be unable to run on Corda in the future.")
