package net.corda.node.internal.artemis

import net.corda.core.identity.CordaX500Name
import net.corda.core.utilities.contextLogger
import net.corda.nodeapi.internal.crypto.X509CertificateFactory
import net.corda.nodeapi.internal.crypto.X509Utilities
import net.corda.nodeapi.internal.protonwrapper.netty.RevocationConfig
import net.corda.nodeapi.internal.protonwrapper.netty.RevocationConfigImpl
import net.corda.nodeapi.internal.protonwrapper.netty.certPathToString
import java.security.KeyStore
import java.security.cert.CertPathValidator
import java.security.cert.CertPathValidatorException
import java.security.cert.CertificateException
import java.security.cert.PKIXBuilderParameters
import java.security.cert.X509CertSelector

sealed class CertificateChainCheckPolicy {
    companion object {
        val log = contextLogger()
    }

    @FunctionalInterface
    interface Check {
<<<<<<< HEAD
        fun checkCertificateChain(theirChain: Array<java.security.cert.X509Certificate>)
=======
        fun checkCertificateChain(theirChain: Array<javax.security.cert.X509Certificate>)
>>>>>>> d140cb59
    }

    abstract fun createCheck(keyStore: KeyStore, trustStore: KeyStore): Check

    object Any : CertificateChainCheckPolicy() {
        override fun createCheck(keyStore: KeyStore, trustStore: KeyStore): Check {
            return object : Check {
<<<<<<< HEAD
                override fun checkCertificateChain(theirChain: Array<java.security.cert.X509Certificate>) {
=======
                override fun checkCertificateChain(theirChain: Array<javax.security.cert.X509Certificate>) {
>>>>>>> d140cb59
                    // nothing to do here
                }
            }
        }
    }

    object RootMustMatch : CertificateChainCheckPolicy() {
        override fun createCheck(keyStore: KeyStore, trustStore: KeyStore): Check {
            val rootAliases = trustStore.aliases().asSequence().filter { it.startsWith(X509Utilities.CORDA_ROOT_CA) }
            val rootPublicKeys = rootAliases.map { trustStore.getCertificate(it).publicKey }.toSet()
            return object : Check {
<<<<<<< HEAD
                override fun checkCertificateChain(theirChain: Array<java.security.cert.X509Certificate>) {
=======
                override fun checkCertificateChain(theirChain: Array<javax.security.cert.X509Certificate>) {
>>>>>>> d140cb59
                    val theirRoot = theirChain.last().publicKey
                    if (theirRoot !in rootPublicKeys) {
                        throw CertificateException("Root certificate mismatch, their root = $theirRoot")
                    }
                }
            }
        }
    }

    object LeafMustMatch : CertificateChainCheckPolicy() {
        override fun createCheck(keyStore: KeyStore, trustStore: KeyStore): Check {
            val ourPublicKey = keyStore.getCertificate(X509Utilities.CORDA_CLIENT_TLS).publicKey
            return object : Check {
<<<<<<< HEAD
                override fun checkCertificateChain(theirChain: Array<java.security.cert.X509Certificate>) {
=======
                override fun checkCertificateChain(theirChain: Array<javax.security.cert.X509Certificate>) {
>>>>>>> d140cb59
                    val theirLeaf = theirChain.first().publicKey
                    if (ourPublicKey != theirLeaf) {
                        throw CertificateException("Leaf certificate mismatch, their leaf = $theirLeaf")
                    }
                }
            }
        }
    }

    data class MustContainOneOf(private val trustedAliases: Set<String>) : CertificateChainCheckPolicy() {
        override fun createCheck(keyStore: KeyStore, trustStore: KeyStore): Check {
            val trustedPublicKeys = trustedAliases.map { trustStore.getCertificate(it).publicKey }.toSet()
            return object : Check {
<<<<<<< HEAD
                override fun checkCertificateChain(theirChain: Array<java.security.cert.X509Certificate>) {
=======
                override fun checkCertificateChain(theirChain: Array<javax.security.cert.X509Certificate>) {
>>>>>>> d140cb59
                    if (!theirChain.any { it.publicKey in trustedPublicKeys }) {
                        throw CertificateException("Their certificate chain contained none of the trusted ones")
                    }
                }
            }
        }
    }

    object UsernameMustMatchCommonName : CertificateChainCheckPolicy() {
        override fun createCheck(keyStore: KeyStore, trustStore: KeyStore): Check {
            return UsernameMustMatchCommonNameCheck()
        }
    }

    class UsernameMustMatchCommonNameCheck : Check {
        lateinit var username: String
<<<<<<< HEAD
        override fun checkCertificateChain(theirChain: Array<java.security.cert.X509Certificate>) {
=======
        override fun checkCertificateChain(theirChain: Array<javax.security.cert.X509Certificate>) {
>>>>>>> d140cb59
            if (!theirChain.any { certificate -> CordaX500Name.parse(certificate.subjectDN.name).commonName == username }) {
                throw CertificateException("Client certificate does not match login username.")
            }
        }
    }

    class RevocationCheck(val revocationConfig: RevocationConfig) : CertificateChainCheckPolicy() {
        constructor(revocationMode: RevocationConfig.Mode) : this(RevocationConfigImpl(revocationMode))

        override fun createCheck(keyStore: KeyStore, trustStore: KeyStore): Check {
            return object : Check {
<<<<<<< HEAD
                override fun checkCertificateChain(theirChain: Array<java.security.cert.X509Certificate>) {
                    if (revocationMode == RevocationConfig.Mode.OFF) {
                        return
                    }
=======
                override fun checkCertificateChain(theirChain: Array<javax.security.cert.X509Certificate>) {
>>>>>>> d140cb59
                    // Convert javax.security.cert.X509Certificate to java.security.cert.X509Certificate.
                    val chain = theirChain.map { X509CertificateFactory().generateCertificate(it.encoded.inputStream()) }
                    log.info("Check Client Certpath:\r\n${certPathToString(chain.toTypedArray())}")

                    // Drop the last certificate which must be a trusted root (validated by RootMustMatch).
                    // Assume that there is no more trusted roots (or corresponding public keys) in the remaining chain.
                    // See PKIXValidator.engineValidate() for reference implementation.
                    val certPath = X509Utilities.buildCertPath(chain.dropLast(1))
                    val certPathValidator = CertPathValidator.getInstance("PKIX")
                    val pkixRevocationChecker = revocationConfig.createPKIXRevocationChecker()
                    val params = PKIXBuilderParameters(trustStore, X509CertSelector())
                    params.addCertPathChecker(pkixRevocationChecker)
                    try {
                        certPathValidator.validate(certPath, params)
                    } catch (ex: CertPathValidatorException) {
                        log.error("Bad certificate path", ex)
                        throw ex
                    }
                }
            }
        }
    }
}<|MERGE_RESOLUTION|>--- conflicted
+++ resolved
@@ -21,11 +21,7 @@
 
     @FunctionalInterface
     interface Check {
-<<<<<<< HEAD
         fun checkCertificateChain(theirChain: Array<java.security.cert.X509Certificate>)
-=======
-        fun checkCertificateChain(theirChain: Array<javax.security.cert.X509Certificate>)
->>>>>>> d140cb59
     }
 
     abstract fun createCheck(keyStore: KeyStore, trustStore: KeyStore): Check
@@ -33,11 +29,7 @@
     object Any : CertificateChainCheckPolicy() {
         override fun createCheck(keyStore: KeyStore, trustStore: KeyStore): Check {
             return object : Check {
-<<<<<<< HEAD
                 override fun checkCertificateChain(theirChain: Array<java.security.cert.X509Certificate>) {
-=======
-                override fun checkCertificateChain(theirChain: Array<javax.security.cert.X509Certificate>) {
->>>>>>> d140cb59
                     // nothing to do here
                 }
             }
@@ -49,11 +41,7 @@
             val rootAliases = trustStore.aliases().asSequence().filter { it.startsWith(X509Utilities.CORDA_ROOT_CA) }
             val rootPublicKeys = rootAliases.map { trustStore.getCertificate(it).publicKey }.toSet()
             return object : Check {
-<<<<<<< HEAD
                 override fun checkCertificateChain(theirChain: Array<java.security.cert.X509Certificate>) {
-=======
-                override fun checkCertificateChain(theirChain: Array<javax.security.cert.X509Certificate>) {
->>>>>>> d140cb59
                     val theirRoot = theirChain.last().publicKey
                     if (theirRoot !in rootPublicKeys) {
                         throw CertificateException("Root certificate mismatch, their root = $theirRoot")
@@ -67,11 +55,7 @@
         override fun createCheck(keyStore: KeyStore, trustStore: KeyStore): Check {
             val ourPublicKey = keyStore.getCertificate(X509Utilities.CORDA_CLIENT_TLS).publicKey
             return object : Check {
-<<<<<<< HEAD
                 override fun checkCertificateChain(theirChain: Array<java.security.cert.X509Certificate>) {
-=======
-                override fun checkCertificateChain(theirChain: Array<javax.security.cert.X509Certificate>) {
->>>>>>> d140cb59
                     val theirLeaf = theirChain.first().publicKey
                     if (ourPublicKey != theirLeaf) {
                         throw CertificateException("Leaf certificate mismatch, their leaf = $theirLeaf")
@@ -85,11 +69,7 @@
         override fun createCheck(keyStore: KeyStore, trustStore: KeyStore): Check {
             val trustedPublicKeys = trustedAliases.map { trustStore.getCertificate(it).publicKey }.toSet()
             return object : Check {
-<<<<<<< HEAD
                 override fun checkCertificateChain(theirChain: Array<java.security.cert.X509Certificate>) {
-=======
-                override fun checkCertificateChain(theirChain: Array<javax.security.cert.X509Certificate>) {
->>>>>>> d140cb59
                     if (!theirChain.any { it.publicKey in trustedPublicKeys }) {
                         throw CertificateException("Their certificate chain contained none of the trusted ones")
                     }
@@ -106,11 +86,7 @@
 
     class UsernameMustMatchCommonNameCheck : Check {
         lateinit var username: String
-<<<<<<< HEAD
         override fun checkCertificateChain(theirChain: Array<java.security.cert.X509Certificate>) {
-=======
-        override fun checkCertificateChain(theirChain: Array<javax.security.cert.X509Certificate>) {
->>>>>>> d140cb59
             if (!theirChain.any { certificate -> CordaX500Name.parse(certificate.subjectDN.name).commonName == username }) {
                 throw CertificateException("Client certificate does not match login username.")
             }
@@ -122,14 +98,7 @@
 
         override fun createCheck(keyStore: KeyStore, trustStore: KeyStore): Check {
             return object : Check {
-<<<<<<< HEAD
                 override fun checkCertificateChain(theirChain: Array<java.security.cert.X509Certificate>) {
-                    if (revocationMode == RevocationConfig.Mode.OFF) {
-                        return
-                    }
-=======
-                override fun checkCertificateChain(theirChain: Array<javax.security.cert.X509Certificate>) {
->>>>>>> d140cb59
                     // Convert javax.security.cert.X509Certificate to java.security.cert.X509Certificate.
                     val chain = theirChain.map { X509CertificateFactory().generateCertificate(it.encoded.inputStream()) }
                     log.info("Check Client Certpath:\r\n${certPathToString(chain.toTypedArray())}")
