--- conflicted
+++ resolved
@@ -121,33 +121,12 @@
 
 // In theory the NodeInfo for the node should be passed in, instead, however currently this is constructed by the
 // AbstractNode. It should be possible to generate the NodeInfo outside of AbstractNode, so it can be passed in.
-<<<<<<< HEAD
-abstract class AbstractNode(val configuration: NodeConfiguration,
-                            val platformClock: CordaClock,
-                            protected val versionInfo: VersionInfo,
-                            protected val cordappLoader: CordappLoader,
-                            protected val serverThread: AffinityExecutor.ServiceAffinityExecutor,
-                            protected val busyNodeLatch: ReusableLatch = ReusableLatch()) : SingletonSerializeAsToken() {
-
-    private class StartedNodeImpl<out N : AbstractNode>(
-            override val internals: N,
-            override val info: NodeInfo,
-            override val rpcOps: CordaRPCOps,
-            override val notaryService: NotaryService?) : StartedNode<N> {
-        override val smm: StateMachineManager get() = internals.smm
-        override val attachments: NodeAttachmentService get() = internals.attachments
-        override val network: MessagingService get() = internals.network
-        override val database: CordaPersistence get() = internals.database
-        override val services: StartedNodeServices = object : StartedNodeServices, ServiceHubInternal by internals.services, FlowStarter by internals.flowStarter {}
-    }
-=======
 abstract class AbstractNode<S : StartedNode>(val configuration: NodeConfiguration,
                                              val platformClock: CordaClock,
                                              protected val versionInfo: VersionInfo,
                                              protected val cordappLoader: CordappLoader,
                                              protected val serverThread: AffinityExecutor.ServiceAffinityExecutor,
                                              private val busyNodeLatch: ReusableLatch = ReusableLatch()) : SingletonSerializeAsToken() {
->>>>>>> 6b320026
 
     protected abstract val log: Logger
 
