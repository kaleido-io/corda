--- conflicted
+++ resolved
@@ -9,18 +9,11 @@
  */
 
 package net.corda.node.services.persistence
-<<<<<<< HEAD
 
 import net.corda.core.concurrent.CordaFuture
 import net.corda.core.crypto.SecureHash
 import net.corda.core.crypto.TransactionSignature
 import net.corda.core.internal.ConcurrentBox
-=======
-import net.corda.core.concurrent.CordaFuture
-import net.corda.core.crypto.SecureHash
-import net.corda.core.crypto.TransactionSignature
-import net.corda.core.internal.ThreadBox
->>>>>>> 640e5c60
 import net.corda.core.internal.VisibleForTesting
 import net.corda.core.internal.bufferUntilSubscribed
 import net.corda.core.internal.concurrent.doneFuture
@@ -114,24 +107,8 @@
     override val updates: Observable<SignedTransaction> = updatesPublisher.wrapWithDatabaseTransaction()
 
     override fun track(): DataFeed<List<SignedTransaction>, SignedTransaction> {
-<<<<<<< HEAD
         return txStorage.exclusive {
-            DataFeed(allPersisted().map { it.second.toSignedTx() }.toList(), updatesPublisher.bufferUntilSubscribed().wrapWithDatabaseTransaction())
-=======
-        return txStorage.locked {
             DataFeed(allPersisted().map { it.second.toSignedTx() }.toList(), updates.bufferUntilSubscribed().wrapWithDatabaseTransaction())
-        }
-    }
-
-    override fun trackTransaction(id: SecureHash): CordaFuture<SignedTransaction> {
-        return txStorage.locked {
-            val existingTransaction = get(id)
-            if (existingTransaction == null) {
-                updates.filter { it.id == id }.toFuture()
-            } else {
-                doneFuture(existingTransaction.toSignedTx())
-            }
->>>>>>> 640e5c60
         }
     }
 
@@ -139,7 +116,7 @@
         return txStorage.exclusive {
             val existingTransaction = get(id)
             if (existingTransaction == null) {
-                updatesPublisher.filter { it.id == id }.toFuture()
+                updates.filter { it.id == id }.toFuture()
             } else {
                 doneFuture(existingTransaction.toSignedTx())
             }
