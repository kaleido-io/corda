--- conflicted
+++ resolved
@@ -79,19 +79,10 @@
         }
     }
 
-<<<<<<< HEAD
     override fun track(): DataFeed<List<StateMachineTransactionMapping>, StateMachineTransactionMapping> {
         return concurrentBox.exclusive {
-            DataFeed(
-                    stateMachineTransactionMap.allPersisted().map { StateMachineTransactionMapping(it.second, it.first) }.toList(),
-                    updates.bufferUntilSubscribed().wrapWithDatabaseTransaction()
-            )
+            DataFeed(stateMachineTransactionMap.allPersisted().map { StateMachineTransactionMapping(it.second, it.first) }.toList(),
+                    updates.bufferUntilSubscribed().wrapWithDatabaseTransaction())
         }
     }
-
-=======
-    override fun track(): DataFeed<List<StateMachineTransactionMapping>, StateMachineTransactionMapping> =
-            DataFeed(stateMachineTransactionMap.allPersisted().map { StateMachineTransactionMapping(it.second, it.first) }.toList(),
-                    updates.bufferUntilSubscribed().wrapWithDatabaseTransaction())
->>>>>>> d027b5b8
 }