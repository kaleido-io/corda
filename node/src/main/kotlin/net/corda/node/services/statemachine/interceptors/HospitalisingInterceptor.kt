package net.corda.node.services.statemachine.interceptors

import co.paralleluniverse.fibers.Suspendable
import net.corda.core.flows.StateMachineRunId
import net.corda.node.services.statemachine.ActionExecutor
import net.corda.node.services.statemachine.ErrorState
import net.corda.node.services.statemachine.Event
import net.corda.node.services.statemachine.FlowFiber
import net.corda.node.services.statemachine.StaffedFlowHospital
import net.corda.node.services.statemachine.StateMachineState
import net.corda.node.services.statemachine.TransitionExecutor
import net.corda.node.services.statemachine.transitions.FlowContinuation
import net.corda.node.services.statemachine.transitions.TransitionResult

/**
 * This interceptor notifies the passed in [flowHospital] in case a flow went through a clean->errored or a errored->clean
 * transition.
 */
class HospitalisingInterceptor(
    private val flowHospital: StaffedFlowHospital,
    private val delegate: TransitionExecutor
) : TransitionExecutor {

    @Suspendable
    override fun executeTransition(
        fiber: FlowFiber,
        previousState: StateMachineState,
        event: Event,
        transition: TransitionResult,
        actionExecutor: ActionExecutor
    ): Pair<FlowContinuation, StateMachineState> {

        // If the fiber's previous state was clean then remove it from the hospital
        // This is important for retrying a flow that has errored during a state machine transition
        if (previousState.checkpoint.errorState is ErrorState.Clean) {
            flowHospital.leave(fiber.id)
        }

        val (continuation, nextState) = delegate.executeTransition(fiber, previousState, event, transition, actionExecutor)

        if (canEnterHospital(previousState, nextState)) {
            val exceptionsToHandle = (nextState.checkpoint.errorState as ErrorState.Errored).errors.map { it.exception }
            flowHospital.requestTreatment(fiber, previousState, exceptionsToHandle)
        }
        if (nextState.isRemoved) {
            removeFlow(fiber.id)
        }
        return Pair(continuation, nextState)
    }

<<<<<<< HEAD
    private fun removeFlow(id: StateMachineRunId) {
        flowHospital.leave(id)
        flowHospital.removeMedicalHistory(id)
=======
    private fun canEnterHospital(previousState: StateMachineState, nextState: StateMachineState): Boolean {
        return nextState.checkpoint.errorState is ErrorState.Errored
                && (previousState.checkpoint.errorState as? ErrorState.Errored)?.errors != nextState.checkpoint.errorState.errors
>>>>>>> bf4d7333
    }
}<|MERGE_RESOLUTION|>--- conflicted
+++ resolved
@@ -48,14 +48,13 @@
         return Pair(continuation, nextState)
     }
 
-<<<<<<< HEAD
+    private fun canEnterHospital(previousState: StateMachineState, nextState: StateMachineState): Boolean {
+        return nextState.checkpoint.errorState is ErrorState.Errored
+                && (previousState.checkpoint.errorState as? ErrorState.Errored)?.errors != nextState.checkpoint.errorState.errors
+    }
+
     private fun removeFlow(id: StateMachineRunId) {
         flowHospital.leave(id)
         flowHospital.removeMedicalHistory(id)
-=======
-    private fun canEnterHospital(previousState: StateMachineState, nextState: StateMachineState): Boolean {
-        return nextState.checkpoint.errorState is ErrorState.Errored
-                && (previousState.checkpoint.errorState as? ErrorState.Errored)?.errors != nextState.checkpoint.errorState.errors
->>>>>>> bf4d7333
     }
 }