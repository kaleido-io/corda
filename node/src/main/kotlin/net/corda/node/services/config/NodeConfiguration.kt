--- conflicted
+++ resolved
@@ -108,11 +108,8 @@
                         val raft: RaftConfig? = null,
                         val bftSMaRt: BFTSMaRtConfiguration? = null,
                         val custom: Boolean = false,
-<<<<<<< HEAD
-                        val mysql: MySQLConfiguration? = null
-=======
+                        val mysql: MySQLConfiguration? = null,
                         val serviceLegalName: CordaX500Name? = null
->>>>>>> 3d50e732
 ) {
     init {
         require(raft == null || bftSMaRt == null || !custom || mysql == null) {
