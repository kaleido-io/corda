package net.corda.node.services.vault

import net.corda.core.contracts.ContractClassName
import net.corda.core.contracts.ContractState
import net.corda.core.contracts.StateRef
import net.corda.core.identity.AbstractParty
import net.corda.core.internal.uncheckedCast
import net.corda.core.node.services.Vault
import net.corda.core.node.services.VaultQueryException
import net.corda.core.node.services.vault.*
import net.corda.core.node.services.vault.BinaryComparisonOperator.*
import net.corda.core.node.services.vault.CollectionOperator.*
import net.corda.core.node.services.vault.ColumnPredicate.*
import net.corda.core.node.services.vault.EqualityComparisonOperator.*
import net.corda.core.node.services.vault.LikenessOperator.*
import net.corda.core.node.services.vault.NullOperator.IS_NULL
import net.corda.core.node.services.vault.NullOperator.NOT_NULL
import net.corda.core.node.services.vault.QueryCriteria.CommonQueryCriteria
import net.corda.core.schemas.IndirectStatePersistable
import net.corda.core.schemas.PersistentState
import net.corda.core.schemas.PersistentStateRef
import net.corda.core.schemas.StatePersistable
import net.corda.core.utilities.OpaqueBytes
import net.corda.core.utilities.contextLogger
import net.corda.core.utilities.trace
import net.corda.node.services.persistence.NodeAttachmentService
import org.hibernate.query.criteria.internal.expression.LiteralExpression
import org.hibernate.query.criteria.internal.path.SingularAttributePath
import org.hibernate.query.criteria.internal.predicate.ComparisonPredicate
import org.hibernate.query.criteria.internal.predicate.CompoundPredicate
import org.hibernate.query.criteria.internal.predicate.InPredicate
import java.security.PublicKey
import java.time.Instant
import java.util.*
import javax.persistence.Tuple
import javax.persistence.criteria.*

abstract class AbstractQueryCriteriaParser<Q : GenericQueryCriteria<Q,P>, in P: BaseQueryCriteriaParser<Q, P, S>, in S: BaseSort> : BaseQueryCriteriaParser<Q, P, S> {

    abstract val criteriaBuilder: CriteriaBuilder

    override fun parseOr(left: Q, right: Q): Collection<Predicate> {
        val predicateSet = mutableSetOf<Predicate>()
        val leftPredicates = parse(left)
        val rightPredicates = parse(right)

        val leftAnd = criteriaBuilder.and(*leftPredicates.toTypedArray())
        val rightAnd = criteriaBuilder.and(*rightPredicates.toTypedArray())
        val orPredicate = criteriaBuilder.or(leftAnd,rightAnd)
        predicateSet.add(orPredicate)

        return predicateSet
    }

    override fun parseAnd(left: Q, right: Q): Collection<Predicate> {
        val predicateSet = mutableSetOf<Predicate>()
        val leftPredicates = parse(left)
        val rightPredicates = parse(right)

        val andPredicate = criteriaBuilder.and(*leftPredicates.toTypedArray(), *rightPredicates.toTypedArray())
        predicateSet.add(andPredicate)

        return predicateSet
    }

    protected fun columnPredicateToPredicate(column: Path<out Any?>, columnPredicate: ColumnPredicate<*>): Predicate {
        return when (columnPredicate) {
            is EqualityComparison -> equalityComparisonToPredicate(column, columnPredicate)
            is BinaryComparison -> binaryComparisonToPredicate(column, columnPredicate)
            is Likeness -> likeComparisonToPredicate(column, columnPredicate)
            is CollectionExpression -> collectionComparisonToPredicate(column, columnPredicate)
            is Between -> betweenComparisonToPredicate(column, columnPredicate)
            is NullExpression -> nullComparisonToPredicate(column, columnPredicate)
            else -> throw VaultQueryException("Not expecting $columnPredicate")
        }
    }

    private fun equalityComparisonToPredicate(column: Path<out Any?>, columnPredicate: EqualityComparison<*>): Predicate {
        val literal = columnPredicate.rightLiteral
        return if (literal is String) {
            @Suppress("UNCHECKED_CAST")
            column as Path<String?>
            when (columnPredicate.operator) {
                EQUAL -> criteriaBuilder.equal(column, literal)
                EQUAL_IGNORE_CASE -> criteriaBuilder.equal(criteriaBuilder.upper(column), literal.toUpperCase())
                NOT_EQUAL -> criteriaBuilder.notEqual(column, literal)
                NOT_EQUAL_IGNORE_CASE -> criteriaBuilder.notEqual(criteriaBuilder.upper(column), literal.toUpperCase())
            }
        } else {
            when (columnPredicate.operator) {
                EQUAL, EQUAL_IGNORE_CASE -> criteriaBuilder.equal(column, literal)
                NOT_EQUAL, NOT_EQUAL_IGNORE_CASE -> criteriaBuilder.notEqual(column, literal)
            }
        }
    }

    private fun binaryComparisonToPredicate(column: Path<out Any?>, columnPredicate: BinaryComparison<*>): Predicate {
        val literal: Comparable<Any?>? = uncheckedCast(columnPredicate.rightLiteral)
        @Suppress("UNCHECKED_CAST")
        column as Path<Comparable<Any?>?>
        return when (columnPredicate.operator) {
            GREATER_THAN -> criteriaBuilder.greaterThan(column, literal)
            GREATER_THAN_OR_EQUAL -> criteriaBuilder.greaterThanOrEqualTo(column, literal)
            LESS_THAN -> criteriaBuilder.lessThan(column, literal)
            LESS_THAN_OR_EQUAL -> criteriaBuilder.lessThanOrEqualTo(column, literal)
        }
    }

    private fun likeComparisonToPredicate(column: Path<out Any?>, columnPredicate: Likeness): Predicate {
        @Suppress("UNCHECKED_CAST")
        column as Path<String?>
        return when (columnPredicate.operator) {
            LIKE -> criteriaBuilder.like(column, columnPredicate.rightLiteral)
            LIKE_IGNORE_CASE -> criteriaBuilder.like(criteriaBuilder.upper(column), columnPredicate.rightLiteral.toUpperCase())
            NOT_LIKE -> criteriaBuilder.notLike(column, columnPredicate.rightLiteral)
            NOT_LIKE_IGNORE_CASE -> criteriaBuilder.notLike(criteriaBuilder.upper(column), columnPredicate.rightLiteral.toUpperCase())
        }
    }

    private fun collectionComparisonToPredicate(column: Path<out Any?>, columnPredicate: CollectionExpression<*>): Predicate {
        val literal = columnPredicate.rightLiteral
        return if (literal.any { it is String }) {
            @Suppress("UNCHECKED_CAST")
            column as Path<String?>
            @Suppress("UNCHECKED_CAST")
            literal as Collection<String>
            when (columnPredicate.operator) {
                IN -> column.`in`(literal)
                IN_IGNORE_CASE -> criteriaBuilder.upper(column).`in`(literal.map { it.toUpperCase() })
                NOT_IN -> criteriaBuilder.not(column.`in`(literal))
                NOT_IN_IGNORE_CASE -> criteriaBuilder.not(criteriaBuilder.upper(column).`in`(literal.map { it.toUpperCase() }))
            }
        } else {
            when (columnPredicate.operator) {
                IN, IN_IGNORE_CASE -> column.`in`(literal)
                NOT_IN, NOT_IN_IGNORE_CASE -> criteriaBuilder.not(column.`in`(literal))
            }
        }
    }

    private fun betweenComparisonToPredicate(column: Path<out Any?>, columnPredicate: Between<*>): Predicate {
        @Suppress("UNCHECKED_CAST")
        column as Path<Comparable<Any?>?>
        val fromLiteral: Comparable<Any?>? = uncheckedCast(columnPredicate.rightFromLiteral)
        val toLiteral: Comparable<Any?>? = uncheckedCast(columnPredicate.rightToLiteral)
        return criteriaBuilder.between(column, fromLiteral, toLiteral)
    }

    private fun nullComparisonToPredicate(column: Path<out Any?>, columnPredicate: NullExpression<*>): Predicate {
        return when (columnPredicate.operator) {
            IS_NULL -> criteriaBuilder.isNull(column)
            NOT_NULL -> criteriaBuilder.isNotNull(column)
        }
    }

    /**
     * Returns the given predicate if the provided `args` list is not empty
     * If the list is empty it returns an always false predicate (1=0)
     */
    protected fun checkIfListIsEmpty(args: List<Any>, criteriaBuilder: CriteriaBuilder, predicate: Predicate): Predicate {
        return if (args.isEmpty()) {
            criteriaBuilder.and(criteriaBuilder.equal(criteriaBuilder.literal(1), 0))
        } else {
            predicate
        }
    }
}

class HibernateAttachmentQueryCriteriaParser<T,R>(override val criteriaBuilder: CriteriaBuilder,
                                             private val criteriaQuery: CriteriaQuery<R>, val root: Root<T>) :
        AbstractQueryCriteriaParser<AttachmentQueryCriteria, AttachmentsQueryCriteriaParser, AttachmentSort>(), AttachmentsQueryCriteriaParser {

    private companion object {
        private val log = contextLogger()
    }

    override fun parse(criteria: AttachmentQueryCriteria, sorting: AttachmentSort?): Collection<Predicate> {
        val predicateSet = criteria.visit(this)

        sorting?.let {
            if (sorting.columns.isNotEmpty())
                parse(sorting)
        }

        criteriaQuery.where(*predicateSet.toTypedArray())

        return predicateSet
    }

    private fun parse(sorting: AttachmentSort) {
        log.trace { "Parsing sorting specification: $sorting" }

        val orderCriteria = mutableListOf<Order>()

        sorting.columns.map { (sortAttribute, direction) ->
            when (direction) {
                Sort.Direction.ASC -> orderCriteria.add(criteriaBuilder.asc(root.get<String>(sortAttribute.columnName)))
                Sort.Direction.DESC -> orderCriteria.add(criteriaBuilder.desc(root.get<String>(sortAttribute.columnName)))
            }
        }
        if (orderCriteria.isNotEmpty()) {
            criteriaQuery.orderBy(orderCriteria)
        }
    }

    override fun parseCriteria(criteria: AttachmentQueryCriteria.AttachmentsQueryCriteria): Collection<Predicate> {
        log.trace { "Parsing AttachmentsQueryCriteria: $criteria" }

        val predicateSet = mutableSetOf<Predicate>()

        criteria.filenameCondition?.let {
            predicateSet.add(columnPredicateToPredicate(root.get<String>("filename"), it))
        }

        criteria.uploaderCondition?.let {
            predicateSet.add(columnPredicateToPredicate(root.get<String>("uploader"), it))
        }

        criteria.uploadDateCondition?.let {
            predicateSet.add(columnPredicateToPredicate(root.get<Instant>("insertionDate"), it))
        }

        criteria.contractClassNamesCondition?.let {
            val contractClassNames =
                if (criteria.contractClassNamesCondition is EqualityComparison)
                    (criteria.contractClassNamesCondition as EqualityComparison<List<ContractClassName>>).rightLiteral
                else emptyList()
            val joinDBAttachmentToContractClassNames = root.joinList<NodeAttachmentService.DBAttachment, ContractClassName>("contractClassNames")

            predicateSet.add(
                    checkIfListIsEmpty(
                            args = contractClassNames,
                            criteriaBuilder = criteriaBuilder,
                            predicate = criteriaBuilder.and(joinDBAttachmentToContractClassNames.`in`(contractClassNames))
                    )
            )
        }

        criteria.signersCondition?.let {
            val signers =
                    if (criteria.signersCondition is EqualityComparison)
                        (criteria.signersCondition as EqualityComparison<List<PublicKey>>).rightLiteral
                    else emptyList()
            val joinDBAttachmentToSigners = root.joinList<NodeAttachmentService.DBAttachment, PublicKey>("signers")

            predicateSet.add(
                    checkIfListIsEmpty(
                            args = signers,
                            criteriaBuilder = criteriaBuilder,
                            predicate = criteriaBuilder.and(joinDBAttachmentToSigners.`in`(signers))
                    )
            )
        }

        criteria.isSignedCondition?.let { isSigned ->
            if (isSigned == Builder.equal(true)) {
                val joinDBAttachmentToSigners = root.joinList<NodeAttachmentService.DBAttachment, PublicKey>("signers")
                predicateSet.add(criteriaBuilder.and(joinDBAttachmentToSigners.isNotNull))
            } else {
                predicateSet.add(criteriaBuilder.equal(criteriaBuilder.size(root.get<List<PublicKey>?>("signers")),0))
            }
        }

        criteria.versionCondition?.let {
            predicateSet.add(columnPredicateToPredicate(root.get<String>("version"), it))
        }

        return predicateSet
    }
}

class HibernateQueryCriteriaParser(val contractStateType: Class<out ContractState>,
                                   val contractStateTypeMappings: Map<String, Set<String>>,
                                   override val criteriaBuilder: CriteriaBuilder,
                                   val criteriaQuery: CriteriaQuery<Tuple>,
                                   val vaultStates: Root<VaultSchemaV1.VaultStates>) : AbstractQueryCriteriaParser<QueryCriteria, IQueryCriteriaParser, Sort>(), IQueryCriteriaParser {
    private companion object {
        private val log = contextLogger()
        private val disableCorda3879 = System.getProperty("net.corda.vault.query.disable.corda3879")?.toBoolean() ?: false
    }

    // incrementally build list of join predicates
    private val joinPredicates = mutableListOf<Predicate>()
    // incrementally build list of root entities (for later use in Sort parsing)
    private val rootEntities = mutableMapOf<Class<out StatePersistable>, Root<*>>(Pair(VaultSchemaV1.VaultStates::class.java, vaultStates))
    private val aggregateExpressions = mutableListOf<Expression<*>>()
    private val commonPredicates = mutableMapOf<Pair<String, Operator>, Predicate>()   // schema attribute Name, operator -> predicate
    private val constraintPredicates = mutableSetOf<Predicate>()

    var stateTypes: Vault.StateStatus = Vault.StateStatus.UNCONSUMED

    override fun parseCriteria(criteria: QueryCriteria.VaultQueryCriteria): Collection<Predicate> {
        log.trace { "Parsing VaultQueryCriteria: $criteria" }
        val predicateSet = mutableSetOf<Predicate>()

        // soft locking
        criteria.softLockingCondition?.let {
            val softLocking = criteria.softLockingCondition
            val type = softLocking!!.type
            when (type) {
                QueryCriteria.SoftLockingType.UNLOCKED_ONLY ->
                    predicateSet.add(criteriaBuilder.and(vaultStates.get<String>("lockId").isNull))
                QueryCriteria.SoftLockingType.LOCKED_ONLY ->
                    predicateSet.add(criteriaBuilder.and(vaultStates.get<String>("lockId").isNotNull))
                QueryCriteria.SoftLockingType.UNLOCKED_AND_SPECIFIED -> {
                    require(softLocking.lockIds.isNotEmpty()) { "Must specify one or more lockIds" }
                    predicateSet.add(criteriaBuilder.or(vaultStates.get<String>("lockId").isNull,
                            vaultStates.get<String>("lockId").`in`(softLocking.lockIds.map { it.toString() })))
                }
                QueryCriteria.SoftLockingType.SPECIFIED -> {
                    require(softLocking.lockIds.isNotEmpty()) { "Must specify one or more lockIds" }
                    predicateSet.add(criteriaBuilder.and(vaultStates.get<String>("lockId").`in`(softLocking.lockIds.map { it.toString() })))
                }
            }
        }

        // notary names
        criteria.notary?.let {
            predicateSet.add(
                    checkIfListIsEmpty(
                            args = criteria.notary!!,
                            criteriaBuilder = criteriaBuilder,
                            predicate = criteriaBuilder.and(vaultStates.get<AbstractParty>("notary").`in`(criteria.notary))
                    )
            )
        }

        // state references
        criteria.stateRefs?.let {
            val persistentStateRefs = (criteria.stateRefs as List<StateRef>).map(::PersistentStateRef)
            val compositeKey = vaultStates.get<PersistentStateRef>("stateRef")

            predicateSet.add(
                    checkIfListIsEmpty(
                            args = persistentStateRefs,
                            criteriaBuilder = criteriaBuilder,
                            predicate = criteriaBuilder.and(compositeKey.`in`(persistentStateRefs))
                    )
            )
        }

        // time constraints (recorded, consumed)
        criteria.timeCondition?.let {
            val timeCondition = criteria.timeCondition
            val timeInstantType = timeCondition!!.type
            val timeColumn = when (timeInstantType) {
                QueryCriteria.TimeInstantType.RECORDED -> Column(VaultSchemaV1.VaultStates::recordedTime)
                QueryCriteria.TimeInstantType.CONSUMED -> Column(VaultSchemaV1.VaultStates::consumedTime)
            }
            val expression = CriteriaExpression.ColumnPredicateExpression(timeColumn, timeCondition.predicate)
            predicateSet.add(parseExpression(vaultStates, expression) as Predicate)
        }
        return predicateSet
    }

    private fun deriveContractStateTypes(contractStateTypes: Set<Class<out ContractState>>? = null): Set<String> {
        log.trace { "Contract types to be derived: primary ($contractStateType), additional ($contractStateTypes)" }
        val combinedContractStateTypes = contractStateTypes?.plus(contractStateType) ?: setOf(contractStateType)
        combinedContractStateTypes.filter { it.name != ContractState::class.java.name }.let {
            val interfaces = it.flatMap { contractStateTypeMappings[it.name] ?: setOf(it.name) }
            val concrete = it.filter { !it.isInterface }.map { it.name }
            log.trace { "Derived contract types: ${interfaces.union(concrete)}" }
            return interfaces.union(concrete)
        }
    }


    private fun <O> parseExpression(entityRoot: Root<O>, expression: CriteriaExpression<O, Boolean>, predicateSet: MutableSet<Predicate>) {
        if (expression is CriteriaExpression.AggregateFunctionExpression<O, *>) {
            parseAggregateFunction(entityRoot, expression)
        } else {
            predicateSet.add(parseExpression(entityRoot, expression) as Predicate)
        }
    }

    private fun <O, R> parseExpression(root: Root<O>, expression: CriteriaExpression<O, R>): Expression<Boolean> {
        return when (expression) {
            is CriteriaExpression.BinaryLogical -> {
                val leftPredicate = parseExpression(root, expression.left)
                val rightPredicate = parseExpression(root, expression.right)
                when (expression.operator) {
                    BinaryLogicalOperator.AND -> criteriaBuilder.and(leftPredicate, rightPredicate)
                    BinaryLogicalOperator.OR -> criteriaBuilder.or(leftPredicate, rightPredicate)
                }
            }
            is CriteriaExpression.Not -> criteriaBuilder.not(parseExpression(root, expression.expression))
            is CriteriaExpression.ColumnPredicateExpression<O, *> -> {
                val column = root.get<Any?>(getColumnName(expression.column))
                columnPredicateToPredicate(column, expression.predicate)
            }
            else -> throw VaultQueryException("Unexpected expression: $expression")
        }
    }

    private fun <O, R> parseAggregateFunction(root: Root<O>, expression: CriteriaExpression.AggregateFunctionExpression<O, R>): Expression<out Any?>? {
        val column = root.get<Any?>(getColumnName(expression.column))
        val columnPredicate = expression.predicate
        when (columnPredicate) {
            is ColumnPredicate.AggregateFunction -> {
                @Suppress("UNCHECKED_CAST")
                column as Path<Long?>?
                val aggregateExpression =
                        when (columnPredicate.type) {
                            AggregateFunctionType.SUM -> criteriaBuilder.sum(column)
                            AggregateFunctionType.AVG -> criteriaBuilder.avg(column)
                            AggregateFunctionType.COUNT -> criteriaBuilder.count(column)
                            AggregateFunctionType.MAX -> criteriaBuilder.max(column)
                            AggregateFunctionType.MIN -> criteriaBuilder.min(column)
                        }
                //TODO investigate possibility to avoid producing redundant joins in SQL for multiple aggregate functions against the same table
                aggregateExpressions.add(aggregateExpression)
                // Some databases may not support aggregate expression in 'group by' clause e.g. 'group by sum(col)',
                // Hibernate Criteria Builder can't produce alias 'group by col_alias', and the only solution is to use a positional parameter 'group by 1'
                val orderByColumnPosition = aggregateExpressions.size
                var shiftLeft = 0
                // add optional group by clauses
                expression.groupByColumns?.let { columns ->
                    val groupByExpressions =
                            columns.map { _column ->
                                val path = root.get<Any?>(getColumnName(_column))
                                val columnNumberBeforeRemoval = aggregateExpressions.size
                                if (path is SingularAttributePath) //remove the same columns from different joins to match the single column in 'group by' only (from the last join)
                                    aggregateExpressions.removeAll {
                                        elem -> if (elem is SingularAttributePath) elem.attribute.javaMember == path.attribute.javaMember else false
                                    }
                                shiftLeft += columnNumberBeforeRemoval - aggregateExpressions.size //record how many times a duplicated column was removed (from the previous 'parseAggregateFunction' run)
                                aggregateExpressions.add(path)
                                path
                            }
                    criteriaQuery.groupBy(groupByExpressions)
                }
                // optionally order by this aggregate function
                expression.orderBy?.let {
                    val orderCriteria =
                            when (expression.orderBy!!) {
                                // when adding column position of 'group by' shift in case columns were removed
                                Sort.Direction.ASC -> criteriaBuilder.asc(criteriaBuilder.literal<Int>(orderByColumnPosition - shiftLeft))
                                Sort.Direction.DESC -> criteriaBuilder.desc(criteriaBuilder.literal<Int>(orderByColumnPosition - shiftLeft))
                            }
                    criteriaQuery.orderBy(orderCriteria)
                }
                return aggregateExpression
            }
            else -> throw VaultQueryException("Not expecting $columnPredicate")
        }
    }

    private fun getVaultFungibleStateRoot(): Root<out Any> {
        val entityStateClass = VaultSchemaV1.VaultFungibleStates::class.java
        return rootEntities.getOrElse(entityStateClass) {
            val entityRoot = criteriaQuery.from(entityStateClass)
            rootEntities[entityStateClass] = entityRoot
            entityRoot
        }
    }

    private fun getVaultLinearStatesRoot(): Root<out Any> {
        val entityStateClass = VaultSchemaV1.VaultLinearStates::class.java
        return rootEntities.getOrElse(entityStateClass) {
            val entityRoot = criteriaQuery.from(entityStateClass)
            rootEntities[entityStateClass] = entityRoot
            entityRoot
        }
    }

    private fun getPersistentPartyRoot(): Root<out Any> {
        val persistentPartyEntity = VaultSchemaV1.PersistentParty::class.java
        return rootEntities.getOrElse(persistentPartyEntity) {
            val entityRoot = criteriaQuery.from(persistentPartyEntity)
            rootEntities[persistentPartyEntity] = entityRoot
            entityRoot
        }
    }

    override fun parseCriteria(criteria: QueryCriteria.FungibleAssetQueryCriteria): Collection<Predicate> {
        log.trace { "Parsing FungibleAssetQueryCriteria: $criteria" }

        val predicateSet = mutableSetOf<Predicate>()

        // ensure we re-use any existing instance of the same root entity
        val vaultFungibleStatesRoot = getVaultFungibleStateRoot()
        val joinPredicate = criteriaBuilder.equal(vaultStates.get<PersistentStateRef>("stateRef"),
                vaultFungibleStatesRoot.get<PersistentStateRef>("stateRef"))
        predicateSet.add(joinPredicate)

        // owner
        criteria.owner?.let {
            val owners = criteria.owner as List<AbstractParty>

            predicateSet.add(
                    checkIfListIsEmpty(
                            args = owners,
                            criteriaBuilder = criteriaBuilder,
                            predicate = criteriaBuilder.and(vaultFungibleStatesRoot.get<AbstractParty>("owner").`in`(owners))
                    )
            )
        }

        // quantity
        criteria.quantity?.let {
            predicateSet.add(columnPredicateToPredicate(vaultFungibleStatesRoot.get<Long>("quantity"), it))
        }

        // issuer party
        criteria.issuer?.let {
            val issuerParties = criteria.issuer as List<AbstractParty>

            predicateSet.add(
                    checkIfListIsEmpty(
                            args = issuerParties,
                            criteriaBuilder = criteriaBuilder,
                            predicate = criteriaBuilder.and(vaultFungibleStatesRoot.get<AbstractParty>("issuer").`in`(issuerParties))
                    )
            )
        }

        // issuer reference
        criteria.issuerRef?.let {
            val issuerRefs = (criteria.issuerRef as List<OpaqueBytes>).map { it.bytes }

            predicateSet.add(
                    checkIfListIsEmpty(
                            args = issuerRefs,
                            criteriaBuilder = criteriaBuilder,
                            predicate = criteriaBuilder.and(vaultFungibleStatesRoot.get<ByteArray>("issuerRef").`in`(issuerRefs))
                    )
            )
        }

        if (criteria.participants != null && criteria.exactParticipants != null)
            throw VaultQueryException("Cannot specify both participants (${criteria.participants}) and exactParticipants " +
                    "(${criteria.exactParticipants}).")

        // Participants.
        if (criteria.participants != null || criteria.exactParticipants != null) {
            // Join VaultFungibleState and PersistentParty tables (participant values are added to the common query criteria predicate)
            val statePartyToFungibleStatesJoin = criteriaBuilder.and(
                criteriaBuilder.equal(vaultFungibleStatesRoot.get<VaultSchemaV1.VaultFungibleStates>("stateRef"),
                    getPersistentPartyRoot().get<VaultSchemaV1.PersistentParty>("compositeKey").get<PersistentStateRef>("stateRef")))
            predicateSet.add(statePartyToFungibleStatesJoin)
        }

        return predicateSet
    }

    override fun parseCriteria(criteria: QueryCriteria.LinearStateQueryCriteria): Collection<Predicate> {
        log.trace { "Parsing LinearStateQueryCriteria: $criteria" }

        val predicateSet = mutableSetOf<Predicate>()

        // ensure we re-use any existing instance of the same root entity
        val vaultLinearStatesRoot = getVaultLinearStatesRoot()
        val joinPredicate = criteriaBuilder.equal(vaultStates.get<PersistentStateRef>("stateRef"),
                vaultLinearStatesRoot.get<PersistentStateRef>("stateRef"))
        predicateSet.add(joinPredicate)

        // linear ids UUID
        criteria.uuid?.let {
            val uuids = criteria.uuid as List<UUID>

            predicateSet.add(
                    checkIfListIsEmpty(
                            args = uuids,
                            criteriaBuilder = criteriaBuilder,
                            predicate = criteriaBuilder.and(vaultLinearStatesRoot.get<UUID>("uuid").`in`(uuids))
                    )
            )
        }

        // linear ids externalId
        criteria.externalId?.let {
            val externalIds = criteria.externalId as List<String>

            predicateSet.add(
                    checkIfListIsEmpty(
                            args = externalIds,
                            criteriaBuilder = criteriaBuilder,
                            predicate = criteriaBuilder.and(vaultLinearStatesRoot.get<String>("externalId").`in`(externalIds))
                    )
            )
        }

        if (criteria.participants != null && criteria.exactParticipants != null)
            throw VaultQueryException("Cannot specify both participants (${criteria.participants}) " +
                    "and exactParticipants (${criteria.exactParticipants}).")

        // Participants.
        if (criteria.participants != null || criteria.exactParticipants != null) {
            // Join VaultLinearState and PersistentParty tables (participant values are added to the common query criteria predicate)
            val statePartyToLinearStatesJoin = criteriaBuilder.and(
                criteriaBuilder.equal(vaultLinearStatesRoot.get<VaultSchemaV1.VaultLinearStates>("stateRef"),
                        getPersistentPartyRoot().get<VaultSchemaV1.PersistentParty>("compositeKey").get<PersistentStateRef>("stateRef")))
            predicateSet.add(statePartyToLinearStatesJoin)
        }

        return predicateSet
    }

    override fun <L : StatePersistable> parseCriteria(criteria: QueryCriteria.VaultCustomQueryCriteria<L>): Collection<Predicate> {
        log.trace { "Parsing VaultCustomQueryCriteria: $criteria" }

        val predicateSet = mutableSetOf<Predicate>()
        val entityStateClass = resolveEnclosingObjectFromExpression(criteria.expression)

        try {
            // ensure we re-use any existing instance of the same root entity
            val entityRoot =
                    rootEntities.getOrElse(entityStateClass) {
                        val entityRoot = criteriaQuery.from(entityStateClass)
                        rootEntities[entityStateClass] = entityRoot
                        entityRoot
                    }

<<<<<<< HEAD
            if (entityRoot != vaultStates){ // to avoid self join
                val joinPredicate = if(IndirectStatePersistable::class.java.isAssignableFrom(entityRoot.javaType)) {
                    criteriaBuilder.equal(vaultStates.get<PersistentStateRef>("stateRef"), entityRoot.get<IndirectStatePersistable<*>>("compositeKey").get<PersistentStateRef>("stateRef"))
                }
                else {
                    criteriaBuilder.equal(vaultStates.get<PersistentStateRef>("stateRef"), entityRoot.get<PersistentStateRef>("stateRef"))
                }
                predicateSet.add(joinPredicate)
=======
            val joinPredicate = if(IndirectStatePersistable::class.java.isAssignableFrom(entityRoot.javaType)) {
                criteriaBuilder.equal(vaultStates.get<PersistentStateRef>("stateRef"), entityRoot.get<IndirectStatePersistable<*>>("compositeKey").get<PersistentStateRef>("stateRef"))
            } else {
                criteriaBuilder.equal(vaultStates.get<PersistentStateRef>("stateRef"), entityRoot.get<PersistentStateRef>("stateRef"))
>>>>>>> a6b2a315
            }

            // resolve general criteria expressions
            @Suppress("UNCHECKED_CAST")
            parseExpression(entityRoot as Root<L>, criteria.expression, predicateSet)
        } catch (e: Exception) {
            e.message?.let { message ->
                if (message.contains("Not an entity"))
                    throw VaultQueryException("""
                    Please register the entity '${entityStateClass.name}'.""")
            }
            throw VaultQueryException("Parsing error: ${e.message}")
        }
        return predicateSet
    }

    @Suppress("SpreadOperator")
    override fun parse(criteria: QueryCriteria, sorting: Sort?): Collection<Predicate> {
        val predicateSet = criteria.visit(this)

        sorting?.let {
            if (sorting.columns.isNotEmpty())
                parse(sorting)
        }

        val selections =
                if (aggregateExpressions.isEmpty())
                    rootEntities.map { it.value }
                else
                    aggregateExpressions
        criteriaQuery.multiselect(selections)
        val combinedPredicates = commonPredicates.values.plus(predicateSet)
                .plus(constraintPredicates)
                .plus(joinPredicates)

        val forceJoinPredicates = joinStateRefPredicate()

        if(forceJoinPredicates.isEmpty() || disableCorda3879) {
            criteriaQuery.where(*combinedPredicates.toTypedArray())
        } else {
            criteriaQuery.where(*combinedPredicates.toTypedArray(), criteriaBuilder.or(*forceJoinPredicates.toTypedArray()))
        }

        return predicateSet
    }

    private fun joinStateRefPredicate(): Set<Predicate> {
        val returnSet = mutableSetOf<Predicate>()

        rootEntities.values.forEach {
            if (it != vaultStates) {
                if(IndirectStatePersistable::class.java.isAssignableFrom(it.javaType)) {
                    returnSet.add(criteriaBuilder.equal(vaultStates.get<PersistentStateRef>("stateRef"), it.get<IndirectStatePersistable<*>>("compositeKey").get<PersistentStateRef>("stateRef")))
                } else {
                    returnSet.add(criteriaBuilder.equal(vaultStates.get<PersistentStateRef>("stateRef"), it.get<PersistentStateRef>("stateRef")))
                }
            }
        }

        return returnSet
    }

    override fun parseCriteria(criteria: CommonQueryCriteria): Collection<Predicate> {
        log.trace { "Parsing CommonQueryCriteria: $criteria" }

        // state status
        stateTypes = criteria.status
        if (criteria.status != Vault.StateStatus.ALL) {
            val predicateID = Pair(VaultSchemaV1.VaultStates::stateStatus.name, EQUAL)
            if (commonPredicates.containsKey(predicateID)) {
                val existingStatus = ((commonPredicates[predicateID] as ComparisonPredicate).rightHandOperand as LiteralExpression).literal
                if (existingStatus != criteria.status) {
                    log.warn("Overriding previous attribute [${VaultSchemaV1.VaultStates::stateStatus.name}] value $existingStatus with ${criteria.status}")
                    commonPredicates.replace(predicateID, criteriaBuilder.equal(vaultStates.get<Vault.StateStatus>(VaultSchemaV1.VaultStates::stateStatus.name), criteria.status))
                }
            } else {
                commonPredicates[predicateID] = criteriaBuilder.equal(vaultStates.get<Vault.StateStatus>(VaultSchemaV1.VaultStates::stateStatus.name), criteria.status)
            }
        }

        // state relevance.
        if (criteria.relevancyStatus != Vault.RelevancyStatus.ALL) {
            val predicateID = Pair(VaultSchemaV1.VaultStates::relevancyStatus.name, EQUAL)
            if (commonPredicates.containsKey(predicateID)) {
                val existingStatus = ((commonPredicates[predicateID] as ComparisonPredicate).rightHandOperand as LiteralExpression).literal
                if (existingStatus != criteria.relevancyStatus) {
                    log.warn("Overriding previous attribute [${VaultSchemaV1.VaultStates::relevancyStatus.name}] value $existingStatus with ${criteria.status}")
                    commonPredicates.replace(predicateID, criteriaBuilder.equal(vaultStates.get<Vault.RelevancyStatus>(VaultSchemaV1.VaultStates::relevancyStatus.name), criteria.relevancyStatus))
                }
            } else {
                commonPredicates[predicateID] = criteriaBuilder.equal(vaultStates.get<Vault.RelevancyStatus>(VaultSchemaV1.VaultStates::relevancyStatus.name), criteria.relevancyStatus)
            }
        }

        // contract state types
        val contractStateTypes = deriveContractStateTypes(criteria.contractStateTypes)
        if (contractStateTypes.isNotEmpty()) {
            val predicateID = Pair(VaultSchemaV1.VaultStates::contractStateClassName.name, IN)
            if (commonPredicates.containsKey(predicateID)) {
                val existingTypes = (commonPredicates[predicateID]!!.expressions[0] as InPredicate<*>).values.map { (it as LiteralExpression).literal }.toSet()
                if (existingTypes != contractStateTypes) {
                    log.warn("Enriching previous attribute [${VaultSchemaV1.VaultStates::contractStateClassName.name}] values [$existingTypes] with [$contractStateTypes]")
                    commonPredicates.replace(predicateID, criteriaBuilder.and(vaultStates.get<String>(VaultSchemaV1.VaultStates::contractStateClassName.name).`in`(contractStateTypes.plus(existingTypes))))
                }
            } else {
                commonPredicates[predicateID] = criteriaBuilder.and(vaultStates.get<String>(VaultSchemaV1.VaultStates::contractStateClassName.name).`in`(contractStateTypes))
            }
        }

        // contract constraint types
        if (criteria.constraintTypes.isNotEmpty()) {
            val predicateID = Pair(VaultSchemaV1.VaultStates::constraintType.name, IN)
            if (commonPredicates.containsKey(predicateID)) {
                val existingTypes = (commonPredicates[predicateID]!!.expressions[0] as InPredicate<*>).values.map { (it as LiteralExpression).literal }.toSet()
                if (existingTypes != criteria.constraintTypes) {
                    log.warn("Enriching previous attribute [${VaultSchemaV1.VaultStates::constraintType.name}] values [$existingTypes] with [${criteria.constraintTypes}]")
                    commonPredicates.replace(predicateID, criteriaBuilder.and(vaultStates.get<Vault.ConstraintInfo.Type>(VaultSchemaV1.VaultStates::constraintType.name).`in`(criteria.constraintTypes.plus(existingTypes))))
                }
            } else {
                commonPredicates[predicateID] = criteriaBuilder.and(vaultStates.get<Vault.ConstraintInfo.Type>(VaultSchemaV1.VaultStates::constraintType.name).`in`(criteria.constraintTypes))
            }
        }

        // contract constraint information (type and data)
        if (criteria.constraints.isNotEmpty()) {
            criteria.constraints.forEach { constraint ->
                val predicateConstraintType = criteriaBuilder.equal(vaultStates.get<Vault.ConstraintInfo>(VaultSchemaV1.VaultStates::constraintType.name), constraint.type())
                if (constraint.data() != null) {
                    val predicateConstraintData = criteriaBuilder.equal(vaultStates.get<Vault.ConstraintInfo>(VaultSchemaV1.VaultStates::constraintData.name), constraint.data())
                    val compositePredicate = criteriaBuilder.and(predicateConstraintType, predicateConstraintData)
                    if (constraintPredicates.isNotEmpty()) {
                        val previousPredicate = constraintPredicates.last()
                        constraintPredicates.clear()
                        constraintPredicates.add(criteriaBuilder.or(previousPredicate, compositePredicate))
                    }
                    else constraintPredicates.add(compositePredicate)
                }
                else constraintPredicates.add(criteriaBuilder.or(predicateConstraintType))
            }
        }

        // External IDs.
        if (criteria.externalIds.isNotEmpty()) {
            val ids = criteria.externalIds

            // Get the state to external id entity.
            val persistentStateToExternalIdEntity = VaultSchemaV1.StateToExternalId::class.java
            val entityRoot = rootEntities.getOrElse(persistentStateToExternalIdEntity) {
                val entityRoot = criteriaQuery.from(persistentStateToExternalIdEntity)
                rootEntities[persistentStateToExternalIdEntity] = entityRoot
                entityRoot
            }

            // Add the join and external id predicates.
            val externalIdJoin = criteriaBuilder.equal(vaultStates.get<VaultSchemaV1.VaultStates>("stateRef"), entityRoot.get<VaultSchemaV1.StateToExternalId>("compositeKey").get<PersistentStateRef>("stateRef"))
            val externalIdPredicate = criteriaBuilder.and(entityRoot.get<VaultSchemaV1.StateToExternalId>("externalId").`in`(ids))
            constraintPredicates.add(externalIdJoin)
            constraintPredicates.add(externalIdPredicate)
        }

        // Participants.
        criteria.participants?.let {
            val participants = criteria.participants!!

            // use a single predicate for querying the persistent party table (incrementally add additional parties)
            val predicateID = Pair(VaultSchemaV1.PersistentParty::x500Name.name, EQUAL)
            if (commonPredicates.containsKey(predicateID)) {
                val existingParticipants = ((((commonPredicates[predicateID]) as CompoundPredicate).expressions[0]) as InPredicate<*>)
                        .values.map { participant -> (participant as LiteralExpression<*>).literal }
                log.warn("Adding new participants: $participants to existing participants: $existingParticipants")
                commonPredicates.replace(
                        predicateID,
                        checkIfListIsEmpty(
                                args = existingParticipants + participants,
                                criteriaBuilder = criteriaBuilder,
                                predicate = criteriaBuilder.and(getPersistentPartyRoot().get<VaultSchemaV1.PersistentParty>("x500Name").`in`(existingParticipants + participants))
                        )
                )
            }
            else {
                // Get the persistent party entity.
                commonPredicates[predicateID] = checkIfListIsEmpty(
                        args = participants,
                        criteriaBuilder = criteriaBuilder,
                        predicate = criteriaBuilder.and(getPersistentPartyRoot().get<VaultSchemaV1.PersistentParty>("x500Name").`in`(participants))
                )
            }

            // Add the join for vault states to persistent entities (if this is not a Fungible nor Linear criteria query)
            if (criteria !is QueryCriteria.FungibleAssetQueryCriteria && criteria !is QueryCriteria.LinearStateQueryCriteria ) {
                val statePartyJoin = criteriaBuilder.equal(vaultStates.get<VaultSchemaV1.VaultStates>("stateRef"),
                        getPersistentPartyRoot().get<VaultSchemaV1.PersistentParty>("compositeKey").get<PersistentStateRef>("stateRef"))
                constraintPredicates.add(statePartyJoin)
            }
        }

        // Exact participants
        // Requires a tricky SQL query to ensure *only* exact matches are selected (eg. a transaction cannot have more nor less than the
        // exact participants specified in the query criteria).
        criteria.exactParticipants?.let {
            val exactParticipants = criteria.exactParticipants!!

            // obtain all transactions where other participants are not present
            val subQueryNotExists = criteriaQuery.subquery(Tuple::class.java)
            val subRoot = subQueryNotExists.from(VaultSchemaV1.PersistentParty::class.java)
            subQueryNotExists.select(subRoot.get("x500Name"))

            //if the list of exact participants is empty, we return nothing with 1=0
            if (exactParticipants.isEmpty()) {
                constraintPredicates.add(criteriaBuilder.and(criteriaBuilder.equal(criteriaBuilder.literal(1), 0)))
            } else {
                subQueryNotExists.where(criteriaBuilder.and(
                        criteriaBuilder.equal(vaultStates.get<VaultSchemaV1.VaultStates>("stateRef"),
                                subRoot.get<VaultSchemaV1.PersistentParty>("compositeKey").get<PersistentStateRef>("stateRef"))),
                        criteriaBuilder.not(subRoot.get<VaultSchemaV1.PersistentParty>("x500Name").`in`(exactParticipants)))
                val subQueryNotExistsPredicate = criteriaBuilder.and(criteriaBuilder.not(criteriaBuilder.exists(subQueryNotExists)))
                constraintPredicates.add(subQueryNotExistsPredicate)
            }

            // join with transactions for each matching participant (only required where more than one)
            if (exactParticipants.size > 1)
                exactParticipants.forEach { participant ->
                    val subQueryExists = criteriaQuery.subquery(Tuple::class.java)
                    val subRootExists = subQueryExists.from(VaultSchemaV1.PersistentParty::class.java)
                    subQueryExists.select(subRootExists.get("x500Name"))
                    subQueryExists.where(criteriaBuilder.and(
                            criteriaBuilder.equal(vaultStates.get<VaultSchemaV1.VaultStates>("stateRef"),
                                subRootExists.get<VaultSchemaV1.PersistentParty>("compositeKey").get<PersistentStateRef>("stateRef"))),
                            criteriaBuilder.equal(subRootExists.get<VaultSchemaV1.PersistentParty>("x500Name"), participant))
                    val subQueryExistsPredicate = criteriaBuilder.and(criteriaBuilder.exists(subQueryExists))
                    constraintPredicates.add(subQueryExistsPredicate)
                }
        }

        return emptySet()
    }

    private fun parse(sorting: Sort) {
        log.trace { "Parsing sorting specification: $sorting" }

        val orderCriteria = mutableListOf<Order>()

        val actualSorting = if (sorting.columns.none { it.sortAttribute == SortAttribute.Standard(Sort.CommonStateAttribute.STATE_REF) }) {
            sorting.copy(columns = sorting.columns + Sort.SortColumn(SortAttribute.Standard(Sort.CommonStateAttribute.STATE_REF), Sort.Direction.ASC))
        } else {
            sorting
        }
        actualSorting.columns.map { (sortAttribute, direction) ->
            val (entityStateClass, entityStateAttributeParent, entityStateAttributeChild) =
                    when (sortAttribute) {
                        is SortAttribute.Standard -> parse(sortAttribute.attribute)
                        is SortAttribute.Custom -> Triple(sortAttribute.entityStateClass, sortAttribute.entityStateColumnName, null)
                    }
            val sortEntityRoot =
                    rootEntities.getOrElse(entityStateClass) {
                        // scenario where sorting on attributes not parsed as criteria
                        val entityRoot = criteriaQuery.from(entityStateClass)
                        rootEntities[entityStateClass] = entityRoot
                        entityRoot
                    }
            when (direction) {
                Sort.Direction.ASC -> {
                    if (entityStateAttributeChild != null)
                        orderCriteria.add(criteriaBuilder.asc(sortEntityRoot.get<String>(entityStateAttributeParent).get<String>(entityStateAttributeChild)))
                    else
                        orderCriteria.add(criteriaBuilder.asc(sortEntityRoot.get<String>(entityStateAttributeParent)))
                }
                Sort.Direction.DESC ->
                    if (entityStateAttributeChild != null)
                        orderCriteria.add(criteriaBuilder.desc(sortEntityRoot.get<String>(entityStateAttributeParent).get<String>(entityStateAttributeChild)))
                    else
                        orderCriteria.add(criteriaBuilder.desc(sortEntityRoot.get<String>(entityStateAttributeParent)))
            }
        }
        if (orderCriteria.isNotEmpty()) {
            criteriaQuery.orderBy(orderCriteria)
        }
    }

    private fun parse(sortAttribute: Sort.Attribute): Triple<Class<out PersistentState>, String, String?> {
        return when (sortAttribute) {
            is Sort.CommonStateAttribute -> {
                Triple(VaultSchemaV1.VaultStates::class.java, sortAttribute.attributeParent, sortAttribute.attributeChild)
            }
            is Sort.VaultStateAttribute -> {
                Triple(VaultSchemaV1.VaultStates::class.java, sortAttribute.attributeName, null)
            }
            is Sort.LinearStateAttribute -> {
                Triple(VaultSchemaV1.VaultLinearStates::class.java, sortAttribute.attributeName, null)
            }
            is Sort.FungibleStateAttribute -> {
                Triple(VaultSchemaV1.VaultFungibleStates::class.java, sortAttribute.attributeName, null)
            }
            else -> throw VaultQueryException("Invalid sort attribute: $sortAttribute")
        }
    }
}<|MERGE_RESOLUTION|>--- conflicted
+++ resolved
@@ -611,7 +611,6 @@
                         entityRoot
                     }
 
-<<<<<<< HEAD
             if (entityRoot != vaultStates){ // to avoid self join
                 val joinPredicate = if(IndirectStatePersistable::class.java.isAssignableFrom(entityRoot.javaType)) {
                     criteriaBuilder.equal(vaultStates.get<PersistentStateRef>("stateRef"), entityRoot.get<IndirectStatePersistable<*>>("compositeKey").get<PersistentStateRef>("stateRef"))
@@ -620,12 +619,6 @@
                     criteriaBuilder.equal(vaultStates.get<PersistentStateRef>("stateRef"), entityRoot.get<PersistentStateRef>("stateRef"))
                 }
                 predicateSet.add(joinPredicate)
-=======
-            val joinPredicate = if(IndirectStatePersistable::class.java.isAssignableFrom(entityRoot.javaType)) {
-                criteriaBuilder.equal(vaultStates.get<PersistentStateRef>("stateRef"), entityRoot.get<IndirectStatePersistable<*>>("compositeKey").get<PersistentStateRef>("stateRef"))
-            } else {
-                criteriaBuilder.equal(vaultStates.get<PersistentStateRef>("stateRef"), entityRoot.get<PersistentStateRef>("stateRef"))
->>>>>>> a6b2a315
             }
 
             // resolve general criteria expressions
