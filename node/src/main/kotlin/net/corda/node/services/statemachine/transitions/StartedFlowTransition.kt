--- conflicted
+++ resolved
@@ -247,55 +247,15 @@
         val checkpoint = startingState.checkpoint
         val newSessions = LinkedHashMap(checkpoint.checkpointState.sessions)
         var index = 0
-<<<<<<< HEAD
-        for ((sourceSessionId, message) in sourceSessionIdToMessage) {
-            val existingSessionState = checkpoint.checkpointState.sessions[sourceSessionId]
-            if (existingSessionState == null) {
-                return freshErrorTransition(CannotFindSessionException(sourceSessionId))
-            } else {
-                val sessionMessage = DataSessionMessage(message)
-                val deduplicationId = DeduplicationId.createForNormal(checkpoint, index++, existingSessionState)
-                when (existingSessionState) {
-                    is SessionState.Uninitiated -> {
-                        val initialMessage = createInitialSessionMessage(existingSessionState.initiatingSubFlow, sourceSessionId, existingSessionState.additionalEntropy, message)
-                        actions.add(Action.SendInitial(existingSessionState.destination, initialMessage, SenderDeduplicationId(deduplicationId, startingState.senderUUID)))
-                        newSessions[sourceSessionId] = SessionState.Initiating(
-                                bufferedMessages = emptyList(),
-                                rejectionError = null,
-                                deduplicationSeed = existingSessionState.deduplicationSeed
-                        )
-                        Unit
-                    }
-                    is SessionState.Initiating -> {
-                        // We're initiating this session, buffer the message
-                        val newBufferedMessages = existingSessionState.bufferedMessages + Pair(deduplicationId, sessionMessage)
-                        newSessions[sourceSessionId] = existingSessionState.copy(bufferedMessages = newBufferedMessages)
-                    }
-                    is SessionState.Initiated -> {
-                        when (existingSessionState.initiatedState) {
-                            is InitiatedSessionState.Live -> {
-                                val sinkSessionId = existingSessionState.initiatedState.peerSinkSessionId
-                                val existingMessage = ExistingSessionMessage(sinkSessionId, sessionMessage)
-                                actions.add(Action.SendExisting(existingSessionState.peerParty, existingMessage, SenderDeduplicationId(deduplicationId, startingState.senderUUID)))
-                                Unit
-                            }
-                            InitiatedSessionState.Ended -> {
-                                return freshErrorTransition(IllegalStateException("Tried to send to ended session $sourceSessionId"))
-                            }
-                        }
-                    }
-                }
-=======
         for ((sourceSessionId, _) in sourceSessionIdToMessage) {
-            val existingSessionState = checkpoint.sessions[sourceSessionId] ?: return freshErrorTransition(CannotFindSessionException(sourceSessionId))
+            val existingSessionState = checkpoint.checkpointState.sessions[sourceSessionId] ?: return freshErrorTransition(CannotFindSessionException(sourceSessionId))
             if (existingSessionState is SessionState.Initiated && existingSessionState.initiatedState is InitiatedSessionState.Ended) {
                 return freshErrorTransition(IllegalStateException("Tried to send to ended session $sourceSessionId"))
->>>>>>> 67e3e09a
             }
         }
 
         val messagesByType = sourceSessionIdToMessage.toList()
-                .map { (sourceSessionId, message) -> Triple(sourceSessionId, checkpoint.sessions[sourceSessionId]!!, message) }
+                .map { (sourceSessionId, message) -> Triple(sourceSessionId, checkpoint.checkpointState.sessions[sourceSessionId]!!, message) }
                 .groupBy { it.second::class }
 
         val sendInitialActions = messagesByType[SessionState.Uninitiated::class]?.map { (sourceSessionId, sessionState, message) ->
@@ -316,9 +276,6 @@
             val newBufferedMessages = initiatingSessionState.bufferedMessages + Pair(deduplicationId, sessionMessage)
             newSessions[sourceSessionId] = initiatingSessionState.copy(bufferedMessages = newBufferedMessages)
         }
-<<<<<<< HEAD
-        currentState = currentState.copy(checkpoint = checkpoint.setSessions(newSessions))
-=======
         val sendExistingActions = messagesByType[SessionState.Initiated::class]?.mapNotNull {(_, sessionState, message) ->
             val initiatedSessionState = sessionState as SessionState.Initiated
             if (initiatedSessionState.initiatedState !is InitiatedSessionState.Live)
@@ -333,8 +290,7 @@
         } ?: emptyList()
 
         actions.add(Action.SendMultiple(sendInitialActions, sendExistingActions))
-        currentState = currentState.copy(checkpoint = checkpoint.copy(sessions = newSessions))
->>>>>>> 67e3e09a
+        currentState = currentState.copy(checkpoint = checkpoint.setSessions(newSessions))
     }
 
     private fun sessionToSessionId(session: FlowSession): SessionId {
