package net.corda.node.services.persistence

import net.corda.core.flows.StateMachineRunId
import net.corda.core.serialization.SerializedBytes
import net.corda.core.utilities.debug
import net.corda.node.services.api.CheckpointStorage
import net.corda.node.services.statemachine.Checkpoint
import net.corda.nodeapi.internal.persistence.NODE_DATABASE_PREFIX
import net.corda.nodeapi.internal.persistence.currentDBSession
import org.apache.commons.lang.ArrayUtils.EMPTY_BYTE_ARRAY
import org.slf4j.Logger
import org.slf4j.LoggerFactory
import java.util.*
import java.util.stream.Stream
import javax.persistence.Column
import javax.persistence.Entity
import javax.persistence.Id
import org.hibernate.annotations.Type
import java.sql.Connection
import java.sql.SQLException

/**
 * Simple checkpoint key value storage in DB.
 */
class DBCheckpointStorage : CheckpointStorage {
    val log: Logger = LoggerFactory.getLogger(this::class.java)

    @Entity
    @javax.persistence.Table(name = "${NODE_DATABASE_PREFIX}checkpoints")
    class DBCheckpoint(
            @Id
            @Column(name = "checkpoint_id", length = 64, nullable = false)
            var checkpointId: String = "",

            @Type(type = "corda-blob")
            @Column(name = "checkpoint_value", nullable = false)
            var checkpoint: ByteArray = EMPTY_BYTE_ARRAY
    )

    override fun addCheckpoint(id: StateMachineRunId, checkpoint: SerializedBytes<Checkpoint>) {
        currentDBSession().save(DBCheckpoint().apply {
            checkpointId = id.uuid.toString()
            this.checkpoint = checkpoint.bytes
            log.debug { "Checkpoint $checkpointId, size=${this.checkpoint.size}" }
        })
    }

    override fun updateCheckpoint(id: StateMachineRunId, checkpoint: SerializedBytes<Checkpoint>) {
        currentDBSession().update(DBCheckpoint().apply {
            checkpointId = id.uuid.toString()
            this.checkpoint = checkpoint.bytes
            log.debug { "Checkpoint $checkpointId, size=${this.checkpoint.size}" }
        })
    }


    override fun removeCheckpoint(id: StateMachineRunId): Boolean {
        val session = currentDBSession()
        val criteriaBuilder = session.criteriaBuilder
        val delete = criteriaBuilder.createCriteriaDelete(DBCheckpoint::class.java)
        val root = delete.from(DBCheckpoint::class.java)
        delete.where(criteriaBuilder.equal(root.get<String>(DBCheckpoint::checkpointId.name), id.uuid.toString()))
        return session.createQuery(delete).executeUpdate() > 0
    }

    override fun getCheckpoint(id: StateMachineRunId): SerializedBytes<Checkpoint>? {
        val bytes = currentDBSession().get(DBCheckpoint::class.java, id.uuid.toString())?.checkpoint ?: return null
        return SerializedBytes(bytes)
    }

    override fun getAllCheckpoints(): Stream<Pair<StateMachineRunId, SerializedBytes<Checkpoint>>> {
        val session = currentDBSession()
        val criteriaQuery = session.criteriaBuilder.createQuery(DBCheckpoint::class.java)
        val root = criteriaQuery.from(DBCheckpoint::class.java)
        criteriaQuery.select(root)
        return session.createQuery(criteriaQuery).stream().map {
            StateMachineRunId(UUID.fromString(it.checkpointId)) to SerializedBytes<Checkpoint>(it.checkpoint)
        }
    }

    override fun getCheckpointCount(connection: Connection): Long {
<<<<<<< HEAD
        try {
            return connection.prepareStatement("select count(*) from node_checkpoints").use { ps ->
=======
        return try {
            connection.prepareStatement("select count(*) from node_checkpoints").use { ps ->
>>>>>>> 90a7dd2b
                ps.executeQuery().use { rs ->
                    rs.next()
                    rs.getLong(1)
                }
            }
        } catch (e: SQLException) {
            // Happens when the table was not created yet.
            return 0L
        }
    }
}<|MERGE_RESOLUTION|>--- conflicted
+++ resolved
@@ -79,13 +79,8 @@
     }
 
     override fun getCheckpointCount(connection: Connection): Long {
-<<<<<<< HEAD
-        try {
+        return try {
             return connection.prepareStatement("select count(*) from node_checkpoints").use { ps ->
-=======
-        return try {
-            connection.prepareStatement("select count(*) from node_checkpoints").use { ps ->
->>>>>>> 90a7dd2b
                 ps.executeQuery().use { rs ->
                     rs.next()
                     rs.getLong(1)
