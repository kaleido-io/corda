package net.corda.node.services.config

import com.typesafe.config.Config
import com.typesafe.config.ConfigFactory
import com.typesafe.config.ConfigFactory.systemEnvironment
import com.typesafe.config.ConfigFactory.systemProperties
import com.typesafe.config.ConfigParseOptions
import net.corda.cliutils.CordaSystemUtils
import net.corda.core.identity.CordaX500Name
import net.corda.core.internal.createDirectories
import net.corda.core.internal.div
import net.corda.core.internal.exists
import net.corda.nodeapi.internal.*
import net.corda.nodeapi.internal.config.FileBasedCertificateStoreSupplier
import net.corda.nodeapi.internal.config.MutualSslConfiguration
import net.corda.nodeapi.internal.config.toProperties
import net.corda.nodeapi.internal.crypto.X509KeyStore
import org.slf4j.LoggerFactory
import java.nio.file.Path
import kotlin.math.min

fun configOf(vararg pairs: Pair<String, Any?>): Config = ConfigFactory.parseMap(mapOf(*pairs))
operator fun Config.plus(overrides: Map<String, Any?>): Config = ConfigFactory.parseMap(overrides).withFallback(this)

object ConfigHelper {

    // 30 is a temporary max to prevent issues with max server-side allowed database connections, until we switch to proper pooling.
    private const val FLOW_THREAD_POOL_SIZE_MAX = 30

    const val CORDA_PROPERTY_PREFIX = "corda."

    private val log = LoggerFactory.getLogger(javaClass)
    fun loadConfig(baseDirectory: Path,
                   configFile: Path = baseDirectory / "node.conf",
                   allowMissingConfig: Boolean = false,
                   configOverrides: Config = ConfigFactory.empty()): Config {
        val parseOptions = ConfigParseOptions.defaults()
        val defaultConfig = ConfigFactory.parseResources("reference.conf", parseOptions.setAllowMissing(false))
        val appConfig = ConfigFactory.parseFile(configFile.toFile(), parseOptions.setAllowMissing(allowMissingConfig))
        val databaseConfig = ConfigFactory.parseResources(System.getProperty("custom.databaseProvider")+".conf", parseOptions.setAllowMissing(true))

        // Detect the underlying OS. If mac or windows non-server then we assume we're running in devMode. Unless specified otherwise.
        val smartDevMode = CordaSystemUtils.isOsMac() || (CordaSystemUtils.isOsWindows() && !CordaSystemUtils.getOsName().toLowerCase().contains("server"))
        val devModeConfig = ConfigFactory.parseMap(mapOf("devMode" to smartDevMode))

        // Detect the number of cores
        val coreCount = Runtime.getRuntime().availableProcessors()
        val flowThreadPoolSize = min(2 * coreCount, FLOW_THREAD_POOL_SIZE_MAX)
        val multiThreadingConfig = configOf("enterpriseConfiguration.tuning.flowThreadPoolSize" to flowThreadPoolSize.toString(),
                "enterpriseConfiguration.tuning.rpcThreadPoolSize" to (coreCount).toString())

        val systemOverrides = systemProperties().cordaEntriesOnly()
        val environmentOverrides = systemEnvironment().cordaEntriesOnly()
        val finalConfig = configOverrides
                // Add substitution values here
                .withFallback(configOf("custom.nodeOrganizationName" to parseToDbSchemaFriendlyName(baseDirectory.fileName.toString()))) //for database integration tests
                .withFallback(systemOverrides) //for database integration tests
                .withFallback(environmentOverrides) //for database integration tests
                .withFallback(configOf("baseDirectory" to baseDirectory.toString()))
                .withFallback(databaseConfig) //for database integration tests
                .withFallback(appConfig)
                .withFallback(devModeConfig) // this needs to be after the appConfig, so it doesn't override the configured devMode
                .withFallback(multiThreadingConfig) // this needs to be after the appConfig, so it doesn't override the configured threading.
                .withFallback(defaultConfig)
                .resolve()

        val entrySet = finalConfig.entrySet().filter { entry -> entry.key.contains("\"") }
        for ((key) in entrySet) {
            log.error("Config files should not contain \" in property names. Please fix: $key")
        }

        return finalConfig
    }

    private fun Config.cordaEntriesOnly(): Config {

        return ConfigFactory.parseMap(toProperties().filterKeys { (it as String).startsWith(CORDA_PROPERTY_PREFIX) }.mapKeys { (it.key as String).removePrefix(CORDA_PROPERTY_PREFIX) })
    }
}

/**
 * Strictly for dev only automatically construct a server certificate/private key signed from
 * the CA certs in Node resources. Then provision KeyStores into certificates folder under node path.
 */
// TODO Move this to KeyStoreConfigHelpers
fun NodeConfiguration.configureWithDevSSLCertificate() = p2pSslOptions.configureDevKeyAndTrustStores(myLegalName, signingCertificateStore, certificatesDirectory)

// TODO Move this to KeyStoreConfigHelpers
fun MutualSslConfiguration.configureDevKeyAndTrustStores(myLegalName: CordaX500Name, signingCertificateStore: FileBasedCertificateStoreSupplier, certificatesDirectory: Path) {

    val specifiedTrustStore = trustStore.getOptional()

    val specifiedKeyStore = keyStore.getOptional()
    val specifiedSigningStore = signingCertificateStore.getOptional()

    if (specifiedTrustStore != null && specifiedKeyStore != null && specifiedSigningStore != null) return
    certificatesDirectory.createDirectories()

    if (specifiedTrustStore == null) {
        loadDevCaTrustStore().copyTo(trustStore.get(true))
    }

    if (keyStore.getOptional() == null || signingCertificateStore.getOptional() == null) {
        val signingKeyStore = FileBasedCertificateStoreSupplier(signingCertificateStore.path, signingCertificateStore.password).get(true).also { it.registerDevSigningCertificates(myLegalName) }

        FileBasedCertificateStoreSupplier(keyStore.path, keyStore.password).get(true).also { it.registerDevP2pCertificates(myLegalName) }

        // Move distributed service composite key (generated by IdentityGenerator.generateToDisk) to keystore if exists.
        val distributedServiceKeystore = certificatesDirectory / "distributedService.jks"
        if (distributedServiceKeystore.exists()) {
            val serviceKeystore = X509KeyStore.fromFile(distributedServiceKeystore, DEV_CA_KEY_STORE_PASS)
            signingKeyStore.update {
                serviceKeystore.aliases().forEach {
                    if (serviceKeystore.internal.isKeyEntry(it)) {
                        setPrivateKey(it, serviceKeystore.getPrivateKey(it, DEV_CA_PRIVATE_KEY_PASS), serviceKeystore.getCertificateChain(it))
                    } else {
                        setCertificate(it, serviceKeystore.getCertificate(it))
                    }
                }
            }
        }
    }
<<<<<<< HEAD
}
/** Parse a value to be database schema name friendly and removes the last part if it matches a port ("_" followed by at least 5 digits) */
fun parseToDbSchemaFriendlyName(value: String) =
        value.replace(" ", "").replace("-", "_").replace(Regex("_\\d{5,}$"),"")

/** This is generally covered by commons-lang. */
object CordaSystemUtils {
    const val OS_NAME = "os.name"

    const val MAC_PREFIX = "Mac"
    const val WIN_PREFIX = "Windows"

    fun isOsMac() = getOsName().startsWith(MAC_PREFIX)
    fun isOsWindows() = getOsName().startsWith(WIN_PREFIX)
    fun getOsName() = System.getProperty(OS_NAME)
=======
>>>>>>> 536ecdfe
}<|MERGE_RESOLUTION|>--- conflicted
+++ resolved
@@ -120,22 +120,8 @@
             }
         }
     }
-<<<<<<< HEAD
 }
+
 /** Parse a value to be database schema name friendly and removes the last part if it matches a port ("_" followed by at least 5 digits) */
 fun parseToDbSchemaFriendlyName(value: String) =
-        value.replace(" ", "").replace("-", "_").replace(Regex("_\\d{5,}$"),"")
-
-/** This is generally covered by commons-lang. */
-object CordaSystemUtils {
-    const val OS_NAME = "os.name"
-
-    const val MAC_PREFIX = "Mac"
-    const val WIN_PREFIX = "Windows"
-
-    fun isOsMac() = getOsName().startsWith(MAC_PREFIX)
-    fun isOsWindows() = getOsName().startsWith(WIN_PREFIX)
-    fun getOsName() = System.getProperty(OS_NAME)
-=======
->>>>>>> 536ecdfe
-}+        value.replace(" ", "").replace("-", "_").replace(Regex("_\\d{5,}$"),"")