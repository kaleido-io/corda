package net.corda.node.services.config.schema.v1

import com.typesafe.config.Config
import com.typesafe.config.ConfigException
import net.corda.common.configuration.parsing.internal.*
import net.corda.common.validation.internal.Validated.Companion.invalid
import net.corda.common.validation.internal.Validated.Companion.valid
import net.corda.node.services.config.JmxReporterType
import net.corda.node.services.config.NodeConfiguration
import net.corda.node.services.config.NodeConfigurationImpl
import net.corda.node.services.config.NodeConfigurationImpl.Defaults
import net.corda.node.services.config.Valid
import net.corda.node.services.config.VerifierType
import net.corda.node.services.config.schema.parsers.*
import net.corda.nodeapi.internal.cryptoservice.SupportedCryptoServices

internal object V1NodeConfigurationSpec : Configuration.Specification<NodeConfiguration>("NodeConfiguration") {
    private val myLegalName by string().mapValid(::toCordaX500Name)
    private val emailAddress by string()
    private val jmxMonitoringHttpPort by int().optional()
    private val dataSourceProperties by nestedObject(sensitive = true).map(::toProperties)
    private val rpcUsers by nested(UserSpec).listOrEmpty()
    private val security by nested(SecurityConfigurationSpec).optional()
    private val devMode by boolean().optional().withDefaultValue(Defaults.devMode)
    private val devModeOptions by nested(DevModeOptionsSpec).optional()
    private val compatibilityZoneURL by string().mapValid(::toURL).optional()
    private val networkServices by nested(NetworkServicesConfigSpec).optional()
    private val certificateChainCheckPolicies by nested(CertChainPolicyConfigSpec).list().optional().withDefaultValue(Defaults.certificateChainCheckPolicies)
    private val verifierType by enum(VerifierType::class)
    private val flowTimeout by nested(FlowTimeoutConfigurationSpec)
    private val notary by nested(NotaryConfigSpec).optional()
    private val additionalNodeInfoPollingFrequencyMsec by long().optional().withDefaultValue(Defaults.additionalNodeInfoPollingFrequencyMsec)
    private val p2pAddress by string().mapValid(::toNetworkHostAndPort)
    private val additionalP2PAddresses by string().mapValid(::toNetworkHostAndPort).list().optional().withDefaultValue(Defaults.additionalP2PAddresses)
    private val rpcSettings by nested(NodeRpcSettingsSpec)
    private val messagingServerAddress by string().mapValid(::toNetworkHostAndPort).optional()
    private val messagingServerExternal by boolean().optional()
    private val useTestClock by boolean().optional().withDefaultValue(Defaults.useTestClock)
    private val lazyBridgeStart by boolean().optional().withDefaultValue(Defaults.lazyBridgeStart)
    private val detectPublicIp by boolean().optional().withDefaultValue(Defaults.detectPublicIp)
    private val sshd by nested(SSHDConfigurationSpec).optional()
    private val database by nested(DatabaseConfigSpec).optional()
    private val noLocalShell by boolean().optional().withDefaultValue(Defaults.noLocalShell)
    private val attachmentCacheBound by long().optional().withDefaultValue(Defaults.attachmentCacheBound)
    private val extraNetworkMapKeys by string().mapValid(::toUUID).list().optional().withDefaultValue(Defaults.extraNetworkMapKeys)
    private val tlsCertCrlDistPoint by string().mapValid(::toURL).optional()
    private val tlsCertCrlIssuer by string().mapValid(::toPrincipal).optional()
    private val h2Settings by nested(NodeH2SettingsSpec).optional()
    private val flowMonitorPeriodMillis by duration().optional().withDefaultValue(Defaults.flowMonitorPeriodMillis)
    private val flowMonitorSuspensionLoggingThresholdMillis by duration().optional().withDefaultValue(Defaults.flowMonitorSuspensionLoggingThresholdMillis)
    private val crlCheckSoftFail by boolean()
    private val jmxReporterType by enum(JmxReporterType::class).optional().withDefaultValue(Defaults.jmxReporterType)
    private val baseDirectory by string().mapValid(::toPath)
    private val flowOverrides by nested(FlowOverridesConfigSpec).optional()
    private val keyStorePassword by string(sensitive = true)
    private val trustStorePassword by string(sensitive = true)
    private val rpcAddress by string().mapValid(::toNetworkHostAndPort).optional()
    private val transactionCacheSizeMegaBytes by int().optional()
    private val attachmentContentCacheSizeMegaBytes by int().optional()
    private val h2port by int().optional()
    private val jarDirs by string().list().optional().withDefaultValue(Defaults.jarDirs)
    private val cordappDirectories by string().mapValid(::toPath).list().optional()
    private val cordappSignerKeyFingerprintBlacklist by string().list().optional().withDefaultValue(Defaults.cordappSignerKeyFingerprintBlacklist)
    private val cryptoServiceName by enum(SupportedCryptoServices::class).optional()
    private val cryptoServiceConf by string().mapValid(::toPath).optional()
    @Suppress("unused")
    private val custom by nestedObject().optional()
    private val relay by nested(RelayConfigurationSpec).optional()
    private val enableSNI by boolean().optional().withDefaultValue(Defaults.enableSNI)
    private val useOpenSsl by boolean().optional().withDefaultValue(Defaults.useOpenSsl)
    private val graphiteOptions by nested(GraphiteOptionsSpec).optional()
    private val enterpriseConfiguration by nested(EnterpriseConfigurationSpec)
    @Suppress("unused")
    private val systemProperties by nestedObject().optional()

<<<<<<< HEAD
    override fun parseValid(configuration: Config, options: Configuration.Options): Valid<NodeConfiguration> {
        val config = configuration.withOptions(options)
        val messagingServerExternal = config[messagingServerExternal] ?: Defaults.messagingServerExternal(config[messagingServerAddress])
        val database = config[database] ?: Defaults.database(config[devMode])
        val cordappDirectories = config[cordappDirectories] ?: Defaults.cordappsDirectories(config[baseDirectory])
        val result = try {
            valid<NodeConfigurationImpl, Configuration.Validation.Error>(NodeConfigurationImpl(
                    baseDirectory = config[baseDirectory],
                    myLegalName = config[myLegalName],
                    emailAddress = config[emailAddress],
                    p2pAddress = config[p2pAddress],
                    keyStorePassword = config[keyStorePassword],
                    trustStorePassword = config[trustStorePassword],
                    crlCheckSoftFail = config[crlCheckSoftFail],
                    dataSourceProperties = config[dataSourceProperties],
                    rpcUsers = config[rpcUsers],
                    verifierType = config[verifierType],
                    flowTimeout = config[flowTimeout],
                    rpcSettings = config[rpcSettings],
                    messagingServerAddress = config[messagingServerAddress],
                    notary = config[notary],
                    flowOverrides = config[flowOverrides],
                    additionalP2PAddresses = config[additionalP2PAddresses],
                    additionalNodeInfoPollingFrequencyMsec = config[additionalNodeInfoPollingFrequencyMsec],
                    jmxMonitoringHttpPort = config[jmxMonitoringHttpPort],
                    security = config[security],
                    devMode = config[devMode],
                    devModeOptions = config[devModeOptions],
                    compatibilityZoneURL = config[compatibilityZoneURL],
                    networkServices = config[networkServices],
                    certificateChainCheckPolicies = config[certificateChainCheckPolicies],
=======
    override fun parseValid(configuration: Config): Valid<NodeConfiguration> {

        val messagingServerExternal = configuration[messagingServerExternal] ?: Defaults.messagingServerExternal(configuration[messagingServerAddress])
        val database = configuration[database] ?: Defaults.database(configuration[devMode])
        val baseDirectoryPath = configuration[baseDirectory]
        val cordappDirectories = configuration[cordappDirectories] ?: Defaults.cordappsDirectories(baseDirectoryPath)
        val result = try {
            valid<NodeConfigurationImpl, Configuration.Validation.Error>(NodeConfigurationImpl(
                    baseDirectory = baseDirectoryPath,
                    myLegalName = configuration[myLegalName],
                    emailAddress = configuration[emailAddress],
                    p2pAddress = configuration[p2pAddress],
                    keyStorePassword = configuration[keyStorePassword],
                    trustStorePassword = configuration[trustStorePassword],
                    crlCheckSoftFail = configuration[crlCheckSoftFail],
                    dataSourceProperties = configuration[dataSourceProperties],
                    rpcUsers = configuration[rpcUsers],
                    verifierType = configuration[verifierType],
                    flowTimeout = configuration[flowTimeout],
                    rpcSettings = configuration[rpcSettings],
                    messagingServerAddress = configuration[messagingServerAddress],
                    notary = configuration[notary],
                    flowOverrides = configuration[flowOverrides],
                    additionalP2PAddresses = configuration[additionalP2PAddresses],
                    additionalNodeInfoPollingFrequencyMsec = configuration[additionalNodeInfoPollingFrequencyMsec],
                    jmxMonitoringHttpPort = configuration[jmxMonitoringHttpPort],
                    security = configuration[security],
                    devMode = configuration[devMode],
                    devModeOptions = configuration[devModeOptions],
                    compatibilityZoneURL = configuration[compatibilityZoneURL],
                    networkServices = configuration[networkServices],
                    certificateChainCheckPolicies = configuration[certificateChainCheckPolicies],
>>>>>>> 70b2a94f
                    messagingServerExternal = messagingServerExternal,
                    useTestClock = config[useTestClock],
                    lazyBridgeStart = config[lazyBridgeStart],
                    detectPublicIp = config[detectPublicIp],
                    sshd = config[sshd],
                    database = database,
<<<<<<< HEAD
                    noLocalShell = config[noLocalShell],
                    attachmentCacheBound = config[attachmentCacheBound],
                    extraNetworkMapKeys = config[extraNetworkMapKeys],
                    tlsCertCrlDistPoint = config[tlsCertCrlDistPoint],
                    tlsCertCrlIssuer = config[tlsCertCrlIssuer],
                    h2Settings = config[h2Settings],
                    flowMonitorPeriodMillis = config[flowMonitorPeriodMillis],
                    flowMonitorSuspensionLoggingThresholdMillis = config[flowMonitorSuspensionLoggingThresholdMillis],
                    jmxReporterType = config[jmxReporterType],
                    rpcAddress = config[rpcAddress],
                    transactionCacheSizeMegaBytes = config[transactionCacheSizeMegaBytes],
                    attachmentContentCacheSizeMegaBytes = config[attachmentContentCacheSizeMegaBytes],
                    h2port = config[h2port],
                    jarDirs = config[jarDirs],
                    cordappDirectories = cordappDirectories,
                    cordappSignerKeyFingerprintBlacklist = config[cordappSignerKeyFingerprintBlacklist],
                    cryptoServiceName = config[cryptoServiceName],
                    cryptoServiceConf = config[cryptoServiceConf],
                    relay = config[relay],
                    enableSNI = config[enableSNI],
                    useOpenSsl = config[useOpenSsl],
                    graphiteOptions = config[graphiteOptions],
                    enterpriseConfiguration = config[enterpriseConfiguration]
=======
                    noLocalShell = configuration[noLocalShell],
                    attachmentCacheBound = configuration[attachmentCacheBound],
                    extraNetworkMapKeys = configuration[extraNetworkMapKeys],
                    tlsCertCrlDistPoint = configuration[tlsCertCrlDistPoint],
                    tlsCertCrlIssuer = configuration[tlsCertCrlIssuer],
                    h2Settings = configuration[h2Settings],
                    flowMonitorPeriodMillis = configuration[flowMonitorPeriodMillis],
                    flowMonitorSuspensionLoggingThresholdMillis = configuration[flowMonitorSuspensionLoggingThresholdMillis],
                    jmxReporterType = configuration[jmxReporterType],
                    rpcAddress = configuration[rpcAddress],
                    transactionCacheSizeMegaBytes = configuration[transactionCacheSizeMegaBytes],
                    attachmentContentCacheSizeMegaBytes = configuration[attachmentContentCacheSizeMegaBytes],
                    h2port = configuration[h2port],
                    jarDirs = configuration[jarDirs],
                    cordappDirectories = cordappDirectories.map { baseDirectoryPath.resolve(it) },
                    cordappSignerKeyFingerprintBlacklist = configuration[cordappSignerKeyFingerprintBlacklist]
>>>>>>> 70b2a94f
            ))
        } catch (e: Exception) {
            return when (e) {
                is ConfigException -> invalid(e.toValidationError(typeName = "NodeConfiguration"))
                is IllegalArgumentException -> badValue(e.message!!)
                else -> throw e
            }
        }
        return result.mapValid { conf -> Valid.withResult(conf as NodeConfiguration, conf.validate().map(::toError).toSet()) }
    }
}

private fun toError(validationErrorMessage: String): Configuration.Validation.Error = Configuration.Validation.Error.BadValue.of(validationErrorMessage)<|MERGE_RESOLUTION|>--- conflicted
+++ resolved
@@ -73,15 +73,15 @@
     @Suppress("unused")
     private val systemProperties by nestedObject().optional()
 
-<<<<<<< HEAD
     override fun parseValid(configuration: Config, options: Configuration.Options): Valid<NodeConfiguration> {
         val config = configuration.withOptions(options)
         val messagingServerExternal = config[messagingServerExternal] ?: Defaults.messagingServerExternal(config[messagingServerAddress])
         val database = config[database] ?: Defaults.database(config[devMode])
-        val cordappDirectories = config[cordappDirectories] ?: Defaults.cordappsDirectories(config[baseDirectory])
+        val baseDirectoryPath = config[baseDirectory]
+        val cordappDirectories = config[cordappDirectories] ?: Defaults.cordappsDirectories(baseDirectoryPath)
         val result = try {
             valid<NodeConfigurationImpl, Configuration.Validation.Error>(NodeConfigurationImpl(
-                    baseDirectory = config[baseDirectory],
+                    baseDirectory = baseDirectoryPath,
                     myLegalName = config[myLegalName],
                     emailAddress = config[emailAddress],
                     p2pAddress = config[p2pAddress],
@@ -105,47 +105,12 @@
                     compatibilityZoneURL = config[compatibilityZoneURL],
                     networkServices = config[networkServices],
                     certificateChainCheckPolicies = config[certificateChainCheckPolicies],
-=======
-    override fun parseValid(configuration: Config): Valid<NodeConfiguration> {
-
-        val messagingServerExternal = configuration[messagingServerExternal] ?: Defaults.messagingServerExternal(configuration[messagingServerAddress])
-        val database = configuration[database] ?: Defaults.database(configuration[devMode])
-        val baseDirectoryPath = configuration[baseDirectory]
-        val cordappDirectories = configuration[cordappDirectories] ?: Defaults.cordappsDirectories(baseDirectoryPath)
-        val result = try {
-            valid<NodeConfigurationImpl, Configuration.Validation.Error>(NodeConfigurationImpl(
-                    baseDirectory = baseDirectoryPath,
-                    myLegalName = configuration[myLegalName],
-                    emailAddress = configuration[emailAddress],
-                    p2pAddress = configuration[p2pAddress],
-                    keyStorePassword = configuration[keyStorePassword],
-                    trustStorePassword = configuration[trustStorePassword],
-                    crlCheckSoftFail = configuration[crlCheckSoftFail],
-                    dataSourceProperties = configuration[dataSourceProperties],
-                    rpcUsers = configuration[rpcUsers],
-                    verifierType = configuration[verifierType],
-                    flowTimeout = configuration[flowTimeout],
-                    rpcSettings = configuration[rpcSettings],
-                    messagingServerAddress = configuration[messagingServerAddress],
-                    notary = configuration[notary],
-                    flowOverrides = configuration[flowOverrides],
-                    additionalP2PAddresses = configuration[additionalP2PAddresses],
-                    additionalNodeInfoPollingFrequencyMsec = configuration[additionalNodeInfoPollingFrequencyMsec],
-                    jmxMonitoringHttpPort = configuration[jmxMonitoringHttpPort],
-                    security = configuration[security],
-                    devMode = configuration[devMode],
-                    devModeOptions = configuration[devModeOptions],
-                    compatibilityZoneURL = configuration[compatibilityZoneURL],
-                    networkServices = configuration[networkServices],
-                    certificateChainCheckPolicies = configuration[certificateChainCheckPolicies],
->>>>>>> 70b2a94f
                     messagingServerExternal = messagingServerExternal,
                     useTestClock = config[useTestClock],
                     lazyBridgeStart = config[lazyBridgeStart],
                     detectPublicIp = config[detectPublicIp],
                     sshd = config[sshd],
                     database = database,
-<<<<<<< HEAD
                     noLocalShell = config[noLocalShell],
                     attachmentCacheBound = config[attachmentCacheBound],
                     extraNetworkMapKeys = config[extraNetworkMapKeys],
@@ -160,7 +125,7 @@
                     attachmentContentCacheSizeMegaBytes = config[attachmentContentCacheSizeMegaBytes],
                     h2port = config[h2port],
                     jarDirs = config[jarDirs],
-                    cordappDirectories = cordappDirectories,
+                    cordappDirectories = cordappDirectories.map { baseDirectoryPath.resolve(it) },
                     cordappSignerKeyFingerprintBlacklist = config[cordappSignerKeyFingerprintBlacklist],
                     cryptoServiceName = config[cryptoServiceName],
                     cryptoServiceConf = config[cryptoServiceConf],
@@ -169,24 +134,6 @@
                     useOpenSsl = config[useOpenSsl],
                     graphiteOptions = config[graphiteOptions],
                     enterpriseConfiguration = config[enterpriseConfiguration]
-=======
-                    noLocalShell = configuration[noLocalShell],
-                    attachmentCacheBound = configuration[attachmentCacheBound],
-                    extraNetworkMapKeys = configuration[extraNetworkMapKeys],
-                    tlsCertCrlDistPoint = configuration[tlsCertCrlDistPoint],
-                    tlsCertCrlIssuer = configuration[tlsCertCrlIssuer],
-                    h2Settings = configuration[h2Settings],
-                    flowMonitorPeriodMillis = configuration[flowMonitorPeriodMillis],
-                    flowMonitorSuspensionLoggingThresholdMillis = configuration[flowMonitorSuspensionLoggingThresholdMillis],
-                    jmxReporterType = configuration[jmxReporterType],
-                    rpcAddress = configuration[rpcAddress],
-                    transactionCacheSizeMegaBytes = configuration[transactionCacheSizeMegaBytes],
-                    attachmentContentCacheSizeMegaBytes = configuration[attachmentContentCacheSizeMegaBytes],
-                    h2port = configuration[h2port],
-                    jarDirs = configuration[jarDirs],
-                    cordappDirectories = cordappDirectories.map { baseDirectoryPath.resolve(it) },
-                    cordappSignerKeyFingerprintBlacklist = configuration[cordappSignerKeyFingerprintBlacklist]
->>>>>>> 70b2a94f
             ))
         } catch (e: Exception) {
             return when (e) {
