--- conflicted
+++ resolved
@@ -488,43 +488,6 @@
 
 typealias ObservableSubscriptionMap = Cache<InvocationId, ObservableSubscription>
 
-<<<<<<< HEAD
-// We construct an observable context on each RPC request. If subsequently a nested Observable is
-// encountered this same context is propagated by the instrumented KryoPool. This way all
-// observations rooted in a single RPC will be muxed correctly. Note that the context construction
-// itself is quite cheap.
-class ObservableContext(
-        val invocationId: InvocationId,
-        val observableMap: ObservableSubscriptionMap,
-        val clientAddressToObservables: SetMultimap<SimpleString, InvocationId>,
-        val clientAddress: SimpleString,
-        val serverControl: ActiveMQServerControl,
-        val sessionAndProducerPool: LazyStickyPool<ArtemisProducer>,
-        val observationSendExecutor: ExecutorService
-) {
-    private companion object {
-        private val log = contextLogger()
-    }
-
-    private val serializationContextWithObservableContext = RpcServerObservableSerializer.createContext(this)
-
-    fun sendMessage(serverToClient: RPCApi.ServerToClient) {
-        try {
-            sessionAndProducerPool.run(invocationId) {
-                val artemisMessage = it.session.createMessage(false)
-                serverToClient.writeToClientMessage(serializationContextWithObservableContext, artemisMessage)
-                it.producer.send(clientAddress, artemisMessage)
-                log.debug { "<- RPC <- $serverToClient" }
-            }
-        } catch (throwable: Throwable) {
-            log.error("Failed to send message, kicking client. Message was $serverToClient", throwable)
-            serverControl.closeConsumerConnectionsForAddress(clientAddress.toString())
-        }
-    }
-}
-
-=======
->>>>>>> 979aef13
 object RpcServerObservableSerializer : Serializer<Observable<*>>() {
     private object RpcObservableContextKey
 
