--- conflicted
+++ resolved
@@ -62,32 +62,6 @@
 
 jar {
     baseName 'corda-finance'
-<<<<<<< HEAD
-    exclude "META-INF/*.DSA"
-    exclude "META-INF/*.RSA"
-    exclude "META-INF/*.SF"
-    exclude "META-INF/*.MF"
-    exclude "META-INF/LICENSE"
-    exclude "META-INF/NOTICE"
-
-    manifest {
-        attributes(
-                "Manifest-Version": "1.0",
-                "Specification-Title": description,
-                "Specification-Version": version,
-                "Specification-Vendor": "R3",
-                "Implementation-Title": "$group.$baseName",
-        )
-    }
-}
-
-cordapp {
-    info {
-        name "net/corda/finance"
-        vendor "R3"
-        targetPlatformVersion corda_platform_version.toInteger()
-        minimumPlatformVersion 1
-=======
 }
 
 cordapp {
@@ -104,7 +78,6 @@
         versionId 1
         vendor "R3"
         licence "Open Source (Apache 2)"
->>>>>>> 9cdda3bd
     }
     // By default the Cordapp is signed by Corda development certificate, for production build pass the following system properties to Gradle to use specific keystore e.g:
     // ./gradlew -Dsigning.enabled="true" -Dsigning.keystore="/path/to/keystore.jks" -Dsigning.alias="alias" -Dsigning.storepass="password" -Dsigning.keypass="password"
