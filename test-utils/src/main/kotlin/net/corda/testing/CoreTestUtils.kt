--- conflicted
+++ resolved
@@ -145,50 +145,6 @@
         dsl: TransactionDSL<TransactionDSLInterpreter>.() -> EnforceVerifyOrFail
 ) = ledger { this.transaction(transactionLabel, transactionBuilder, dsl) }
 
-<<<<<<< HEAD
-// TODO Replace this with testConfiguration
-data class TestNodeConfiguration(
-        override val baseDirectory: Path,
-        override val myLegalName: X500Name,
-        override val networkMapService: NetworkMapInfo?,
-        override val minimumPlatformVersion: Int = 1,
-        override val keyStorePassword: String = "cordacadevpass",
-        override val trustStorePassword: String = "trustpass",
-        override val rpcUsers: List<User> = emptyList(),
-        override val dataSourceProperties: Properties = makeTestDataSourceProperties(myLegalName.commonName),
-        override val emailAddress: String = "",
-        override val exportJMXto: String = "",
-        override val devMode: Boolean = true,
-        override val certificateSigningService: URL = URL("http://localhost"),
-        override val certificateChainCheckPolicies: List<CertChainPolicyConfig> = emptyList(),
-        override val verifierType: VerifierType = VerifierType.InMemory,
-        override val messageRedeliveryDelaySeconds: Int = 5) : NodeConfiguration {
-}
-
-fun testConfiguration(baseDirectory: Path, legalName: X500Name, basePort: Int): FullNodeConfiguration {
-    return FullNodeConfiguration(
-            basedir = baseDirectory,
-            myLegalName = legalName,
-            networkMapService = null,
-            emailAddress = "",
-            keyStorePassword = "cordacadevpass",
-            trustStorePassword = "trustpass",
-            dataSourceProperties = makeTestDataSourceProperties(legalName.commonName),
-            certificateSigningService = URL("http://localhost"),
-            rpcUsers = emptyList(),
-            verifierType = VerifierType.InMemory,
-            useHTTPS = false,
-            p2pAddress = HostAndPort.fromParts("localhost", basePort),
-            rpcAddress = HostAndPort.fromParts("localhost", basePort + 1),
-            messagingServerAddress = null,
-            extraAdvertisedServiceIds = emptyList(),
-            bftReplicaId = null,
-            notaryNodeAddress = null,
-            notaryClusterAddresses = emptyList(),
-            certificateChainCheckPolicies = emptyList(),
-            devMode = true,
-            relay = null)
-=======
 fun testNodeConfiguration(
         baseDirectory: Path,
         myLegalName: X500Name): NodeConfiguration {
@@ -209,7 +165,6 @@
     whenever(nc.verifierType).thenReturn(VerifierType.InMemory)
     whenever(nc.messageRedeliveryDelaySeconds).thenReturn(5)
     return nc
->>>>>>> 37c918a8
 }
 
 @JvmOverloads
