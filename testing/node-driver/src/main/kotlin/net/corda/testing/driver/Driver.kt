--- conflicted
+++ resolved
@@ -102,22 +102,13 @@
         val maximumHeapSize: String = "200m",
         val logLevel: String? = null
 ) {
-<<<<<<< HEAD
-    fun setProvidedName(providedName: CordaX500Name?): NodeParameters = copy(providedName = providedName)
-    fun setRpcUsers(rpcUsers: List<User>): NodeParameters = copy(rpcUsers = rpcUsers)
-    fun setVerifierType(verifierType: VerifierType): NodeParameters = copy(verifierType = verifierType)
-    fun setCustomerOverrides(customOverrides: Map<String, Any?>): NodeParameters = copy(customOverrides = customOverrides)
-    fun setStartInSameProcess(startInSameProcess: Boolean?): NodeParameters = copy(startInSameProcess = startInSameProcess)
-    fun setMaximumHeapSize(maximumHeapSize: String): NodeParameters = copy(maximumHeapSize = maximumHeapSize)
-    fun setLogLevel(logLevel: String?): NodeParameters = copy(logLevel = logLevel)
-=======
     fun withProvidedName(providedName: CordaX500Name?): NodeParameters = copy(providedName = providedName)
     fun withRpcUsers(rpcUsers: List<User>): NodeParameters = copy(rpcUsers = rpcUsers)
     fun withVerifierType(verifierType: VerifierType): NodeParameters = copy(verifierType = verifierType)
     fun withCustomerOverrides(customOverrides: Map<String, Any?>): NodeParameters = copy(customOverrides = customOverrides)
     fun withStartInSameProcess(startInSameProcess: Boolean?): NodeParameters = copy(startInSameProcess = startInSameProcess)
     fun withMaximumHeapSize(maximumHeapSize: String): NodeParameters = copy(maximumHeapSize = maximumHeapSize)
->>>>>>> 979aef13
+    fun withLogLevel(logLevel: String?): NodeParameters = copy(logLevel = logLevel)
 }
 
 /**
@@ -167,11 +158,7 @@
             ),
             coerce = { it },
             dsl = dsl,
-<<<<<<< HEAD
             initialiseSerialization = defaultParameters.initialiseSerialization
-=======
-            initialiseSerialization = true
->>>>>>> 979aef13
     )
 }
 
@@ -204,29 +191,13 @@
         val debugPortAllocation: PortAllocation = PortAllocation.Incremental(5005),
         val systemProperties: Map<String, String> = emptyMap(),
         val useTestClock: Boolean = false,
+        val initialiseSerialization: Boolean = true,
         val startNodesInProcess: Boolean = false,
         val waitForAllNodesToFinish: Boolean = false,
         val notarySpecs: List<NotarySpec> = listOf(NotarySpec(DUMMY_NOTARY_NAME)),
         val extraCordappPackagesToScan: List<String> = emptyList(),
         val jmxPolicy: JmxPolicy = JmxPolicy(),
-<<<<<<< HEAD
         val networkParameters: NetworkParameters = testNetworkParameters(notaries = emptyList())
-) {
-    fun setIsDebug(isDebug: Boolean): DriverParameters = copy(isDebug = isDebug)
-    fun setDriverDirectory(driverDirectory: Path): DriverParameters = copy(driverDirectory = driverDirectory)
-    fun setPortAllocation(portAllocation: PortAllocation): DriverParameters = copy(portAllocation = portAllocation)
-    fun setDebugPortAllocation(debugPortAllocation: PortAllocation): DriverParameters = copy(debugPortAllocation = debugPortAllocation)
-    fun setSystemProperties(systemProperties: Map<String, String>): DriverParameters = copy(systemProperties = systemProperties)
-    fun setUseTestClock(useTestClock: Boolean): DriverParameters = copy(useTestClock = useTestClock)
-    fun setInitialiseSerialization(initialiseSerialization: Boolean): DriverParameters = copy(initialiseSerialization = initialiseSerialization)
-    fun setStartNodesInProcess(startNodesInProcess: Boolean): DriverParameters = copy(startNodesInProcess = startNodesInProcess)
-    fun setWaitForAllNodesToFinish(waitForAllNodesToFinish: Boolean): DriverParameters = copy(waitForAllNodesToFinish = waitForAllNodesToFinish)
-    fun setNotarySpecs(notarySpecs: List<NotarySpec>): DriverParameters = copy(notarySpecs = notarySpecs)
-    fun setExtraCordappPackagesToScan(extraCordappPackagesToScan: List<String>): DriverParameters = copy(extraCordappPackagesToScan = extraCordappPackagesToScan)
-    fun setJmxPolicy(jmxPolicy: JmxPolicy): DriverParameters = copy(jmxPolicy = jmxPolicy)
-    fun setNetworkParameters(networkParameters: NetworkParameters): DriverParameters = copy(networkParameters = networkParameters)
-=======
-        val networkParameters: NetworkParameters = testNetworkParameters()
 ) {
     fun withIsDebug(isDebug: Boolean): DriverParameters = copy(isDebug = isDebug)
     fun withDriverDirectory(driverDirectory: Path): DriverParameters = copy(driverDirectory = driverDirectory)
@@ -234,11 +205,11 @@
     fun withDebugPortAllocation(debugPortAllocation: PortAllocation): DriverParameters = copy(debugPortAllocation = debugPortAllocation)
     fun withSystemProperties(systemProperties: Map<String, String>): DriverParameters = copy(systemProperties = systemProperties)
     fun withUseTestClock(useTestClock: Boolean): DriverParameters = copy(useTestClock = useTestClock)
+    fun withInitialiseSerialization(initialiseSerialization: Boolean): DriverParameters = copy(initialiseSerialization = initialiseSerialization)
     fun withStartNodesInProcess(startNodesInProcess: Boolean): DriverParameters = copy(startNodesInProcess = startNodesInProcess)
     fun withWaitForAllNodesToFinish(waitForAllNodesToFinish: Boolean): DriverParameters = copy(waitForAllNodesToFinish = waitForAllNodesToFinish)
     fun withNotarySpecs(notarySpecs: List<NotarySpec>): DriverParameters = copy(notarySpecs = notarySpecs)
     fun withExtraCordappPackagesToScan(extraCordappPackagesToScan: List<String>): DriverParameters = copy(extraCordappPackagesToScan = extraCordappPackagesToScan)
     fun withJmxPolicy(jmxPolicy: JmxPolicy): DriverParameters = copy(jmxPolicy = jmxPolicy)
     fun withNetworkParameters(networkParameters: NetworkParameters): DriverParameters = copy(networkParameters = networkParameters)
->>>>>>> 979aef13
 }