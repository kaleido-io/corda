--- conflicted
+++ resolved
@@ -135,15 +135,8 @@
         waitFor()
     }
 
-<<<<<<< HEAD
-    fun run() = use { _ -> }
-
-    fun use(action: (Command) -> Unit): Int {
+    fun run(action: (Command) -> Unit = { }): Int {
         try {
-=======
-    fun run(action: (Command) -> Unit = { }): Int {
-        use {
->>>>>>> 4f8a5641
             start()
             action(this)
         } finally {
