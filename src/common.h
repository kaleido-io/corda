--- conflicted
+++ resolved
@@ -235,30 +235,6 @@
 
 #ifdef _MSC_VER
 
-<<<<<<< HEAD
-=======
-template <class T>
-class RuntimeArray {
- public:
-  RuntimeArray(unsigned size):
-    body(static_cast<T*>(malloc(size * sizeof(T))))
-  { }
-
-  ~RuntimeArray() {
-    free(body);
-  }
-
-  T& operator[] (const unsigned index) {
-    return body[index];
-  }
-
-  T* body;
-};
-
-#  define RUNTIME_ARRAY(type, name, size) RuntimeArray<type> name(size);
-#  define RUNTIME_ARRAY_BODY(name) name.body
-
->>>>>>> 3812d012
 inline int
 vsnprintf(char* dst, size_t size, const char* format, va_list a)
 {
